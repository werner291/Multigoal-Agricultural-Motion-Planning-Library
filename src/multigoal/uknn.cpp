//
// Created by werner on 30-09-21.
//

#include "uknn.h"
#include "../UnionGoalSampleableRegion.h"
#include "../json_utils.h"

UnionKNNPlanner::UnionKNNPlanner(size_t k) : k(k) {}

MultiGoalPlanResult UnionKNNPlanner::plan(const TreeScene &apples,
                                          const moveit::core::RobotState &start_state,
                                          const robowflex::SceneConstPtr &scene,
                                          const robowflex::RobotConstPtr &robot,
                                          PointToPointPlanner &point_to_point_planner) {
    
    ompl::NearestNeighborsGNAT<Eigen::Vector3d> unvisited_nn;
    unvisited_nn.setDistanceFunction([](const Eigen::Vector3d &a, const Eigen::Vector3d &b) {
        return (a - b).norm();
    });

    for (const Apple &apple: apples.apples) {
        unvisited_nn.add(apple.center);
    }

    robowflex::Trajectory full_trajectory(robot, "whole_body");
    full_trajectory.addSuffixWaypoint(start_state);

    Json::Value root;

    while (unvisited_nn.size() > 0) {

        const Eigen::Vector3d start_eepos = full_trajectory.getTrajectory()->getLastWayPoint().getGlobalLinkTransform(
                "end_effector").translation();

        std::vector<Eigen::Vector3d> knn;
        unvisited_nn.nearestK(start_eepos, k, knn);

        auto pointToPointResult = point_to_point_planner.planPointToPoint(
                full_trajectory.getTrajectory()->getLastWayPoint(), knn, 0);

        if (pointToPointResult.has_value()) {
<<<<<<< HEAD

            auto traj = pointToPointResult.value().point_to_point_trajectory.getTrajectory();

            const Eigen::Vector3d end_eepos = pointToPointResult.value().point_to_point_trajectory.getTrajectory()->getLastWayPoint().getGlobalLinkTransform(
                    "end_effector").translation();

            bool which_target = false;
            for (size_t i = 0; i < knn.size(); i++) {
                auto tgt = knn[i];
                if ((tgt - end_eepos).norm() < 0.2) {
                    unvisited_nn.remove(tgt);
                    extendTrajectory(full_trajectory, pointToPointResult.value().point_to_point_trajectory);
                    auto value = makePointToPointJson(tgt, pointToPointResult);
                    value["ith-nn"] = (int) i;
                    root["segments"].append(value);
                    which_target = true;
                    break;
                }
            }
            assert(which_target);
=======
            unvisited_nn.remove(pointToPointResult.value().endEffectorTarget);
            extendTrajectory(full_trajectory, pointToPointResult.value().point_to_point_trajectory);
            root["segments"].append(makePointToPointJson(pointToPointResult));
>>>>>>> 7ba4b20c
        } else {
            unvisited_nn.remove(knn[0]); // Better picks here? Maybe delete all?
        }


    }

    root["ordering"] = this->getName();

    return {full_trajectory, root};
}<|MERGE_RESOLUTION|>--- conflicted
+++ resolved
@@ -13,7 +13,7 @@
                                           const robowflex::SceneConstPtr &scene,
                                           const robowflex::RobotConstPtr &robot,
                                           PointToPointPlanner &point_to_point_planner) {
-    
+
     ompl::NearestNeighborsGNAT<Eigen::Vector3d> unvisited_nn;
     unvisited_nn.setDistanceFunction([](const Eigen::Vector3d &a, const Eigen::Vector3d &b) {
         return (a - b).norm();
@@ -40,32 +40,9 @@
                 full_trajectory.getTrajectory()->getLastWayPoint(), knn, 0);
 
         if (pointToPointResult.has_value()) {
-<<<<<<< HEAD
-
-            auto traj = pointToPointResult.value().point_to_point_trajectory.getTrajectory();
-
-            const Eigen::Vector3d end_eepos = pointToPointResult.value().point_to_point_trajectory.getTrajectory()->getLastWayPoint().getGlobalLinkTransform(
-                    "end_effector").translation();
-
-            bool which_target = false;
-            for (size_t i = 0; i < knn.size(); i++) {
-                auto tgt = knn[i];
-                if ((tgt - end_eepos).norm() < 0.2) {
-                    unvisited_nn.remove(tgt);
-                    extendTrajectory(full_trajectory, pointToPointResult.value().point_to_point_trajectory);
-                    auto value = makePointToPointJson(tgt, pointToPointResult);
-                    value["ith-nn"] = (int) i;
-                    root["segments"].append(value);
-                    which_target = true;
-                    break;
-                }
-            }
-            assert(which_target);
-=======
             unvisited_nn.remove(pointToPointResult.value().endEffectorTarget);
             extendTrajectory(full_trajectory, pointToPointResult.value().point_to_point_trajectory);
             root["segments"].append(makePointToPointJson(pointToPointResult));
->>>>>>> 7ba4b20c
         } else {
             unvisited_nn.remove(knn[0]); // Better picks here? Maybe delete all?
         }
