--- conflicted
+++ resolved
@@ -45,6 +45,7 @@
 using ApproachPlanningMethodFn = std::function<ApproachPlanningResults(const ApproachPlanningProblem &,
                                                                        CollisionFunctions &,
                                                                        random_numbers::RandomNumberGenerator &)>;
+
 
 /**
  * @brief Tries to pull out a robot from a given goal state.
@@ -145,24 +146,6 @@
 }
 
 /**
-<<<<<<< HEAD
- * @brief Create an acceptance function for whether a given state is considered "outside" the tree.
- * @param convex_hull 	The convex hull of the tree.
- * @return A function that returns true if the state is outside the tree, false otherwise.
- */
-std::function<bool(const RobotState &)> accept_outside_tree(const cgal::CgalMeshData &convex_hull) {
-	auto inside = std::make_shared<CGAL::Side_of_triangle_mesh<cgal::Surface_mesh, cgal::K> >(convex_hull.convex_hull);
-	return [inside = std::move(inside)](const RobotState &state) {
-		// TODO: this is technically not 100% accurate but if we get to this point the planning problem is trivial.
-		// Also, for our analysis this doesn't matter: this only makes the problem easier for RRT, and harder for our method.
-		return (*inside)(cgal::to_cgal_point(state.base_tf.translation)) ==
-		       CGAL::ON_UNBOUNDED_SIDE;
-	};
-};
-
-/**
-=======
->>>>>>> 49fe3e2c
  * @brief Function that performs uses a rapidly-exploring random tree (RRT), rooted in valid goal samples,
  * to plan approach paths in and out of the tree.
  *
@@ -193,15 +176,9 @@
 
 		// Create a uniform sampler function of the space around the tree.
 		auto sample_state = make_uniform_sampler_fn(problem.robot,
-<<<<<<< HEAD
 		                                            rng,
 		                                            problem.tree_model.tree_mesh.leaves_mesh,
 		                                            sampler_margin);
-=======
-													rng,
-													problem.tree_model.tree_mesh.leaves_mesh,
-													sampler_margin);
->>>>>>> 49fe3e2c
 
 		for (const auto &target: problem.tree_model.target_points) {
 			// Create a sampler function that generates a random goal state.
@@ -284,41 +261,19 @@
 
 			// The biased RRT sampler function that grows an RRT tree from the given goal sample.
 			std::function plan_rrt_biased = [&](const RobotState &goal_sample) {
-<<<<<<< HEAD
-				// Find the surface point on the tree closest to the goal:
-				const auto surface_pt = mgodpl::cgal::from_face_location(
-					mgodpl::cgal::locate_nearest(goal_sample.base_tf.translation,
-					                             *problem.tree_model.tree_convex_hull),
-					*problem.tree_model.tree_convex_hull);
-
-				// Compute an idealized shell state. (This is the same as the straight-in starting state.)
-				RobotState ideal_shell_state = fromEndEffectorAndVector(problem.robot,
-				                                                        surface_pt.surface_point,
-				                                                        surface_pt.normal);
-
-				// Create a biased sampler that samples near the (ideal_shell_state -> goal_sample) motion.
-				std::function biased_sampler = [&]() {
-					return makeshift_exponential_sample_along_motion(
-						goal_sample,
-						ideal_shell_state,
-						rng,
-						sampler_scale
-					);
-				};
-=======
-
 				auto ideal_shell_state = project_to_shell_state(goal_sample,
-																*problem.tree_model.tree_convex_hull,
+					*problem.tree_model.tree_convex_hull,
 																problem.robot);
 
 				// Create a biased sampler that samples near the (ideal_shell_state -> goal_sample) motion.
 				std::function biased_sampler = motionBiasedSampleFn(
 						ideal_shell_state,
 						goal_sample,
+
 						rng,
 						sampler_scale
-				);
->>>>>>> 49fe3e2c
+					);
+
 
 				// Run the RRT algorithm and try to find a path.
 				return rrt_path_to_acceptable(
@@ -363,14 +318,8 @@
  * If not, it returns a path from the idealized state to the target point.
  */
 ApproachPlanningResults straight_in(const ApproachPlanningProblem &problem,
-<<<<<<< HEAD
                                     CollisionFunctions &collision_fns,
                                     random_numbers::RandomNumberGenerator &rng) {
-=======
-									CollisionFunctions &collision_fns,
-									random_numbers::RandomNumberGenerator &rng) {
-
->>>>>>> 49fe3e2c
 	// Initialize the paths and performance annotations:
 	std::vector<std::optional<RobotPath> > paths;
 	Json::Value performance_annotations;
