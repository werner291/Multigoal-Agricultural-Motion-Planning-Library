--- conflicted
+++ resolved
@@ -16,18 +16,11 @@
     using namespace experiments;
     using namespace robot_model;
 
-<<<<<<< HEAD
-
-    robot_model::RobotModel mgodpl::experiments::createProceduralRobotModel()
-    {
-        double stick_length = STICK_LENGTH;
-=======
 	static const double ARM_LENGTH = 0.75;
 
 	robot_model::RobotModel mgodpl::experiments::createProceduralRobotModel()
     {
         double stick_length = ARM_LENGTH;
->>>>>>> ade79abf
 
         RobotModel model;
 
