--- conflicted
+++ resolved
@@ -18,11 +18,6 @@
 using namespace declarative;
 using namespace experiments;
 
-<<<<<<< HEAD
-void run_experiment(const StaticPointScanMetaParameters &meta_params,
-					const std::vector<PointScanEvalParameters> &eval_params,
-					const std::vector<OrbitPathParameters> &orbits) {
-=======
 int main() {
 
 	const StaticPointScanMetaParameters meta_params = {
@@ -34,7 +29,6 @@
 	// Generate our environmental parameter space to evaluate/test.
 	const auto &eval_params = gen_eval_params(meta_params);
 
->>>>>>> dc283e7f
 	std::cout << "Will run experiment with meta-parameters:" << std::endl;
 	std::cout << toJson(meta_params) << std::endl;
 
@@ -43,8 +37,6 @@
 		std::cout << toJson(params) << std::endl;
 	}
 
-<<<<<<< HEAD
-=======
 	// Get a set of orbits to serve as potential paths to evaluate.
 	std::vector<SolutionMethod> orbits;
 
@@ -60,7 +52,6 @@
 		}
 	}
 
->>>>>>> dc283e7f
 	std::cout << "with the following " << orbits.size() << " orbits:" << std::endl;
 	for (const auto &orbit: orbits) {
 		std::cout << toJson(orbit) << std::endl;
@@ -73,7 +64,7 @@
 	Json::Value stats;
 
 	// Create an environment cache to store the non-POD environments we create
-	TreeModelCache environment_cache {};
+	mgodpl::experiments::TreeModelCache environment_cache {};
 
 	std::cout << "Starting evaluation" << std::endl;
 	std::cout << "Will test " << eval_params.size() << " scenarios with " << orbits.size() << " orbits each, for total of " << eval_params.size() * orbits.size() << " evaluations." << std::endl;
@@ -87,7 +78,7 @@
 	// RobotPath final_path = plan_multigoal_path(robot, tree_model, initial_state);
 
 	// Iterate over every combination of environment and solution.
-	std::for_each(std::execution::par, eval_params.begin(), eval_params.end(), [&](const auto &scenario_params) {
+    std::for_each(std::execution::par, eval_params.begin(), eval_params.end(), [&](const auto &scenario_params) {
 
 		std::cout << "Starting scenario " << (scenarios_completed+1) << " of " << eval_params.size() << std::endl;
 
@@ -163,57 +154,5 @@
 
 	std::cout << "All runs completed and written to file." << std::endl;
 	std::cout << "Results written to ../analysis/data/point_scanning.json" << std::endl;
-}
-
-int main() {
-
-	const StaticPointScanMetaParameters meta_params {
-			.n_repeat = 1,
-			.leaf_scales = {0.0, 0.5, 1.0, 1.5, 2.0},
-			.seed = 42,
-	};
-
-	// Generate our environmental parameter space to evaluate/test.
-	random_numbers::RandomNumberGenerator rng(meta_params.seed);
-
-	// Define the sensor parameters
-	SensorScalarParameters sensor_params {
-			.maxViewDistance = INFINITY,
-			.minViewDistance = 0.0,
-			.fieldOfViewAngle = M_PI / 3.0,
-			.maxScanAngle = M_PI / 3.0,
-	};
-
-	// Create a set of trees with different leaf scaling factors
-	std::vector<TreeModelParameters> tree_params;
-
-	for (const double leaf_scale: meta_params.leaf_scales) {
-		tree_params.push_back(TreeModelParameters {
-				.name = "appletree",
-				.leaf_scale = leaf_scale,
-				.fruit_subset = Unchanged {},
-				.seed = rng.uniformInteger(0, std::numeric_limits<int>::max())
-		});
-	}
-
-	for (const auto &tree_param: tree_params) {
-		eval_params.push_back({
-			  .tree_params = tree_param,
-			  .sensor_params = sensor_params
-	    });
-	}
-
-	// Get a set of orbits to serve as potential paths to evaluate.
-	const std::vector<OrbitPathParameters> orbits{
-			{.parameters = CircularOrbitParameters{.radius = 1.0}},
-			{.parameters = CircularOrbitParameters{.radius = 1.5}},
-			{.parameters = CircularOrbitParameters{.radius = 2.0}},
-			{.parameters = SphericalOscillationParameters{.radius = 1.0, .amplitude = 0.5, .cycles = 4}},
-			{.parameters = SphericalOscillationParameters{.radius = 1.0, .amplitude = 0.5, .cycles = 8}},
-			{.parameters = SphericalOscillationParameters{.radius = 1.5, .amplitude = 0.5, .cycles = 4}},
-			{.parameters = SphericalOscillationParameters{.radius = 1.5, .amplitude = 0.5, .cycles = 8}}
-	};
-
-	run_experiment(meta_params, eval_params, orbits);
 
 }