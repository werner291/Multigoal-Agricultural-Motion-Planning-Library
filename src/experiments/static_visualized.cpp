--- conflicted
+++ resolved
@@ -95,57 +95,10 @@
 
 	dch::Delaunay dt = utilities::generateDelaunayTriangulation(meshes.trunk_mesh);
 
-<<<<<<< HEAD
-	/*
-	 * 1. Start by letting $T$ represent a [[Delaunay Tetrahedralization|delaunay tetrahedralization]] of the point set $O$.
-	 *
-	 * 2. Derive the [[Convex Hull|convex hull]] $C$ from $T$, which is simply the external surface of $T$.
-	 *
-	 * 3. For each cell $c$ in $T$ that has a circumradius greater than a specified $r > 0$, find the shortest path
-	 *    between circumcenters (along edges of the [[Voronoi diagram]]) leading to $C$, traversing edges where
-	 *    the associated facet in $T$ has a circumradius of at least $r$, until finding an edge that intersects $C$.
-	 *    If the operation is successful, store the path as a _dendrite_.
-	 *
-	 * 4. Paths with overlapping edges can be combined to form trees of Voronoi edges. These trees are rooted at a point
-	 *    on the convex hull.
-	 */
-
-	Delaunay dt = utilities::generateDelaunayTriangulation(meshes.trunk_mesh);
-
-	struct Dendrite {
-		Delaunay::Facet facet;
-		std::array<K::FT, 3> barycentric;
-
-	};
-
-	struct CellVisit {
-
-		Delaunay::Cell_handle cell;
-		std::shared_ptr<CellVisit> parent;
-
-	};
-
-	// Extract the convex hull.
-	std::vector<CellVisit> root_cells;
-	std::queue<CellVisit> queue;
-
-	for (auto cell_itr = dt.finite_cells_begin(); cell_itr != dt.finite_cells_end(); ++cell_itr) {
-
-		int neighbor;
-		if (cell_itr->has_neighbor(dt.infinite_cell(), neighbor)) {
-			root_cells.push_back(CellVisit{.cell = cell_itr, .parent = nullptr});
-		}
-
-	}
-
-
-	std::vector<Delaunay::Cell_handle> big_cells;
-=======
 	auto dendrites = dch::extract_dendrites(dch::generate_parentage(dt), dt);
 
 	Apple a1 = apples[30];
 	auto d1 = trace_dendrite(find_closest_node(dendrites, a1));
->>>>>>> 56103be9
 
 	Apple a2 = apples[101];
 	auto d2 = trace_dendrite(find_closest_node(dendrites, a2));
