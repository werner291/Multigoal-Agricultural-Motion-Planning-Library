--- conflicted
+++ resolved
@@ -12,572 +12,10 @@
 
 constexpr double DOUBLE_EPSILON = 1e-14; // TODO: Double-check that events aren't this close together.
 
-<<<<<<< HEAD
-namespace mgodpl
-{
-    TriangleEdges triangle_edges(const std::array<RelativeVertex, 3>& vertices)
-    {
-        return TriangleEdges{
-            .short_1 = Edge{vertices[0].local_vertex, vertices[1].local_vertex},
-            .short_2 = Edge{vertices[1].local_vertex, vertices[2].local_vertex},
-            .long_edge = Edge{vertices[0].local_vertex, vertices[2].local_vertex}
-        };
-    }
-
-    bool vertex_is_above_long_edge(const std::array<RelativeVertex, 3>& vertices)
-    {
-        // grab the latitude range at the middle vertex.
-        double latitude_edge = latitude(
-            Edge{vertices[0].local_vertex, vertices[2].local_vertex},
-            longitude(vertices[1].local_vertex, math::Vec3d(0, 0, 0)));
-
-        double latitude_vertex = latitude(vertices[1].local_vertex, math::Vec3d(0, 0, 0));
-
-        return latitude_vertex > latitude_edge;
-    }
-
-    std::array<RelativeVertex, 3> sorted_relative_vertices(const Triangle& triangle, const math::Vec3d& center)
-    {
-        std::array<RelativeVertex, 3> vertices{
-            RelativeVertex{
-                longitude(triangle.vertices[0], center), latitude(triangle.vertices[0], center),
-                triangle.vertices[0] - center
-            },
-            RelativeVertex{
-                longitude(triangle.vertices[1], center), latitude(triangle.vertices[1], center),
-                triangle.vertices[1] - center
-            },
-            RelativeVertex{
-                longitude(triangle.vertices[2], center), latitude(triangle.vertices[2], center),
-                triangle.vertices[2] - center
-            }
-        };
-
-        std::sort(vertices.begin(), vertices.end(), [](const auto& a, const auto& b)
-        {
-            return signed_longitude_difference(a.longitude, b.longitude) < 0;
-        });
-
-        return vertices;
-    }
-
-    bool vertices_cross_longitude(const std::array<RelativeVertex, 3>& vertices, double longitude)
-    {
-        return signed_longitude_difference(longitude, vertices[0].longitude) >= 0 &&
-            signed_longitude_difference(longitude, vertices[2].longitude) <= 0;
-    }
-
-    double SortByLatitudeAtLongitude::latitudeAtCurrentLongitude(const OccupiedRangeBetweenEdges& a) const
-    {
-        return latitude(a.min_latitude_edge, sweep->current_longitude);
-    }
-
-    bool SortByLatitudeAtLongitude::operator()(const OccupiedRangeBetweenEdges& a,
-                                               const OccupiedRangeBetweenEdges& b) const
-    {
-        return latitudeAtCurrentLongitude(a) < latitudeAtCurrentLongitude(b);
-    }
-
-    double signed_longitude_difference(double first, double second)
-    {
-        // Compute the difference:
-        double difference = first - second;
-
-        // Put it into the range [-pi, pi]
-        if (difference > M_PI)
-        {
-            difference -= 2 * M_PI;
-        }
-        else if (difference < -M_PI)
-        {
-            difference += 2 * M_PI;
-        }
-
-        return difference;
-    }
-
-    std::set<OccupiedRangeBetweenEdges, SortByLatitudeAtLongitude> free_ranges_from_occupied_ranges(
-        const std::set<FreeRangeBetweenEdges, SortByLatitudeAtLongitude>& occupied_ranges
-    )
-    {
-        double longitude = occupied_ranges.key_comp().sweep->current_longitude;
-
-        std::set<OccupiedRangeBetweenEdges, SortByLatitudeAtLongitude> free_ranges(occupied_ranges.key_comp());
-
-        double min_free_latitude = -M_PI / 2.0;
-
-        for (const auto& range : occupied_ranges)
-        {
-            // double min_latitude = latitude(range.min_latitude_edge, longitude) - range.latitude_padding;
-
-            if (min_latitude > min_free_latitude)
-            {
-                // Found a free range; add it to the set.
-
-            }
-        }
-
-        return free_ranges;
-
-    }
-
-    /**
-     * \brief Test whether the given longitude is in the range of the given edge.
-     * \param edge The edge to project onto the sphere.
-     * \param lon The longitude of the sweep arc.
-     * \return True if the arc intersects the projected edge.
-     */
-    bool in_longitude_range(const Edge& edge, double lon)
-    {
-        return signed_longitude_difference(lon, longitude(edge.vertices[0], math::Vec3d(0, 0, 0))) >= 0 &&
-            signed_longitude_difference(lon, longitude(edge.vertices[1], math::Vec3d(0, 0, 0))) <= 0;
-    }
-
-    math::Vec3d Edge_intersection(const Edge& a, const Edge& b)
-    {
-        // We can actually reduce this problem to linear algebra.
-
-        // Consider the open triangle Ta formed by the two rays from (0,0,0) through a[0] and a[1],
-        // and the open triangle Tb formed by the two rays from (0,0,0) through b[0] and b[1].
-
-        // We'd now like to compute the ray of intersection of Ta and Tb, if it exists.
-
-        // This can be done by computing the intersection of the planes containing Ta and Tb, and then
-        // intersecting that line with the unit sphere.
-
-        // Let's compute the two plane normals:
-
-        math::Vec3d nA = a.vertices[0].cross(a.vertices[1]);
-        math::Vec3d nB = b.vertices[0].cross(b.vertices[1]);
-
-        math::Vec3d dir = nA.cross(nB).normalized();
-
-        // Take the dot product with the first vertex of a to see if this is the antipode of the intersection.
-        if (dir.dot(a.vertices[0]) < 0)
-        {
-            // Sanity check: dot product with the other 3 should also be negative.
-            assert(dir.dot(a.vertices[1]) < 0);
-            assert(dir.dot(b.vertices[0]) < 0);
-            assert(dir.dot(b.vertices[1]) < 0);
-
-            dir = -dir;
-        }
-
-        // The direction vector of the intersection line is the cross product of the two plane normals.
-        // Return the longitude.
-        return dir;
-    }
-
-    bool LongitudeSweep::add_potential_edgecross(const OccupiedRangeBetweenEdges range1,
-                                                 const OccupiedRangeBetweenEdges range2)
-    {
-        if (edges_will_cross(range1.min_latitude_edge, range2.min_latitude_edge))
-        {
-            // Grab their intersection:
-            math::Vec3d intersection = Edge_intersection(range1.min_latitude_edge, range2.min_latitude_edge);
-
-            // Extract lat/lon:
-            double intersection_longitude = longitude(intersection, math::Vec3d(0, 0, 0));
-
-            double l1 = latitude(range1.min_latitude_edge, intersection_longitude);
-            double l2 = latitude(range2.min_latitude_edge, intersection_longitude);
-
-            assert(std::abs(l1 - l2) <  DOUBLE_EPSILON);
-
-            event_queue.push(SweepEvent{
-                longitude_ahead_angle(this->starting_longitude, intersection_longitude),
-                .longitude = intersection_longitude,
-                EdgePairSwap{range1, range2}
-            });
-
-            return true;
-        }
-        else
-        {
-            return false;
-        }
-    }
-
-    LongitudeSweep::LongitudeSweep(const std::vector<Triangle>& triangles, double initial_longitude,
-                                   const math::Vec3d& center):
-        starting_longitude(initial_longitude),
-        current_longitude(initial_longitude),
-        comparator{this},
-        free_ranges(comparator)
-    {
-
-        // a set of occupied latitude ranges, from which we will compute the free ranges.
-        std::set<OccupiedRangeBetweenEdges, SortByLatitudeAtLongitude> occupied_ranges(comparator);
-
-        // Then, iterate over all triangles...
-        for (const Triangle& triangle : triangles)
-        {
-
-            // If the normal is pointing towards the center, skip this triangle.
-            if (triangle.normal().dot(triangle.vertices[0]) < 0)
-            {
-                continue;
-            }
-
-            std::array<RelativeVertex, 3> relative_vertices = sorted_relative_vertices(triangle, center);
-
-            TriangleEdges edges = triangle_edges(relative_vertices);
-
-            std::array<bool, 3> vertex_passed = {
-                signed_longitude_difference(current_longitude, relative_vertices[0].longitude) >= 0,
-                signed_longitude_difference(current_longitude, relative_vertices[1].longitude) >= 0,
-                signed_longitude_difference(current_longitude, relative_vertices[2].longitude) >= 0
-            };
-
-            bool on_first_edge = vertex_passed[0] && !vertex_passed[1];
-            bool on_second_edge = vertex_passed[1] && !vertex_passed[2];
-            bool on_long_edge = vertex_passed[0] && !vertex_passed[2];
-
-            // Sanity check: on_long_edge implies on_first_edge and on_second_edge.
-            assert(!on_long_edge || (on_first_edge || on_second_edge));
-
-            OccupiedRangeBetweenEdges rg1{
-                .min_latitude_edge = edges.short_1,
-                .max_latitude_edge = edges.long_edge
-            };
-
-            OccupiedRangeBetweenEdges rg2{
-                .min_latitude_edge = edges.short_2,
-                .max_latitude_edge = edges.long_edge
-            };
-
-            if (vertex_is_above_long_edge(relative_vertices))
-            {
-                std::swap(rg1.min_latitude_edge, rg1.max_latitude_edge);
-                std::swap(rg2.min_latitude_edge, rg2.max_latitude_edge);
-            }
-
-            if (on_first_edge)
-            {
-                // Check to make sure we're on the longitude range:
-                assert(in_longitude_range(edges.short_1, current_longitude));
-                assert(in_longitude_range(edges.long_edge, current_longitude));
-                occupied_ranges.insert(rg1);
-            }
-
-            if (on_second_edge)
-            {
-                // Check to make sure we're on the longitude range:
-                assert(in_longitude_range(edges.short_2, current_longitude));
-                assert(in_longitude_range(edges.long_edge, current_longitude));
-                occupied_ranges.insert(rg2);
-            }
-
-            // Start/end events:
-            event_queue.push(SweepEvent{
-                .relative_longitude = longitude_ahead_angle(starting_longitude, relative_vertices[0].longitude),
-                .longitude = relative_vertices[0].longitude,
-                .event = EdgePairStart{rg1}
-            });
-
-            event_queue.push(SweepEvent{
-                .relative_longitude = longitude_ahead_angle(starting_longitude, relative_vertices[1].longitude),
-                .longitude = relative_vertices[1].longitude,
-                .event = EdgePairEnd{rg1}
-            });
-
-            event_queue.push(SweepEvent{
-                .relative_longitude = longitude_ahead_angle(starting_longitude, relative_vertices[1].longitude),
-                .longitude = relative_vertices[1].longitude,
-                .event = EdgePairStart{rg2}
-            });
-
-            event_queue.push(SweepEvent{
-                .relative_longitude = longitude_ahead_angle(starting_longitude, relative_vertices[2].longitude),
-                .longitude = relative_vertices[2].longitude,
-                .event = EdgePairEnd{rg2}
-            });
-        }
-
-
-
-        // Then, for all the ongoing latitude ranges, register any potential switching events.
-        auto it = ranges.begin();
-
-        do
-        {
-            const auto range1 = *it;
-            ++it;
-            if (it == ranges.end())
-            {
-                break;
-            }
-            const auto range2 = *it;
-
-            add_potential_edgecross(range1, range2);
-        }
-        while (it != ranges.end());
-    }
-
-    void LongitudeSweep::process_next_event()
-    {
-        // Grab the next event:
-        const SweepEvent event = event_queue.top();
-        event_queue.pop();
-
-        std::cout << "Rel lon: " << event.relative_longitude << " with " << event_queue.size() << " events remaining." << std::endl;
-
-        switch (event.event.index())
-        {
-        case 0: // EdgePairStart
-            {
-                assert(std::get_if<EdgePairStart>(&event.event) != nullptr);
-                const OccupiedRangeBetweenEdges& range = std::get<EdgePairStart>(event.event).range;
-
-                this->current_longitude = event.longitude + DOUBLE_EPSILON;
-
-                auto it_already_in = ranges.find(range);
-
-                if (it_already_in != ranges.end())
-                {
-                    std::cout << "Already in!" << std::endl;
-
-                    std::cout << "New range: " << range.min_latitude_edge.vertices[0] << " -> " << range.min_latitude_edge.vertices[1] << " | " << range.max_latitude_edge.vertices[0] << " -> " << range.max_latitude_edge.vertices[1] << std::endl;
-                    std::cout << "Old range: " << it_already_in->min_latitude_edge.vertices[0] << " -> " << it_already_in->min_latitude_edge.vertices[1] << " | " << it_already_in->max_latitude_edge.vertices[0] << " -> " << it_already_in->max_latitude_edge.vertices[1] << std::endl;
-                }
-
-                // Insert the range into the set.
-                const auto& [it, inserted] = ranges.insert(range);
-
-                assert(inserted);
-
-                if (it != ranges.begin())
-                {
-                    // Check for potential intersection with the previous range.
-                    const auto& prev_range = *std::prev(it);
-
-                    add_potential_edgecross(prev_range, range);
-                }
-
-                if (std::next(it) != ranges.end())
-                {
-                    // Check for potential intersection with the next range.
-                    const auto& next_range = *std::next(it);
-
-                    add_potential_edgecross(range, next_range);
-                }
-
-                // TODO: add/remove intersection events.
-            }
-            break;
-        case 1: // EdgePairSwap
-            {
-                assert(std::get_if<EdgePairSwap>(&event.event) != nullptr);
-                const OccupiedRangeBetweenEdges& range1 = std::get<EdgePairSwap>(event.event).range1;
-                const OccupiedRangeBetweenEdges& range2 = std::get<EdgePairSwap>(event.event).range2;
-
-                // Wow this is ugly... TODO Does that const value work properly? Do we need to do a dynamic epsilon?
-                this->current_longitude = event.longitude - DOUBLE_EPSILON;
-
-                double l1pre = this->comparator.latitudeAtCurrentLongitude(range1);
-                double l2pre = this->comparator.latitudeAtCurrentLongitude(range2);
-
-                if (!this->comparator(range2, range1))
-                {
-                    std::cout << "Ranges out of order: " << std::endl;
-                    std::cout << "Range 1: " << range1.min_latitude_edge.vertices[0] << " -> " << range1.min_latitude_edge.vertices[1] << " | " << range1.max_latitude_edge.vertices[0] << " -> " << range1.max_latitude_edge.vertices[1] << std::endl;
-                    std::cout << "Range 2: " << range2.min_latitude_edge.vertices[0] << " -> " << range2.min_latitude_edge.vertices[1] << " | " << range2.max_latitude_edge.vertices[0] << " -> " << range2.max_latitude_edge.vertices[1] << std::endl;
-                }
-
-                assert(this->comparator(range2, range1));
-
-                {
-                    auto it1 = ranges.find(range1);
-                    auto it2 = ranges.find(range2);
-
-                    // Ensure that it2 is just after it1.
-                    if(std::next(it1) != it2)
-                    {
-                        // Event was stale.
-                        break;
-                    }
-                }
-
-                // Delete them from the set.
-                ranges.erase(range1);
-                ranges.erase(range2);
-
-                this->current_longitude = event.longitude + DOUBLE_EPSILON;
-
-                double l1 = this->comparator.latitudeAtCurrentLongitude(range1);
-                double l2 = this->comparator.latitudeAtCurrentLongitude(range2);
-                if (!this->comparator(range2, range1))
-                {
-
-                    std::cout << "L1: " << this->comparator.latitudeAtCurrentLongitude(range1) << std::endl;
-                    std::cout << "L2: " << this->comparator.latitudeAtCurrentLongitude(range2) << std::endl;
-                }
-
-                if (!this->comparator(range2, range1))
-                {
-                    std::cout << "Ranges out of order: " << std::endl;
-                    std::cout << "Range 1: " << range1.min_latitude_edge.vertices[0] << " -> " << range1.min_latitude_edge.vertices[1] << " | " << range1.max_latitude_edge.vertices[0] << " -> " << range1.max_latitude_edge.vertices[1] << std::endl;
-std::cout << "Range 2: " << range2.min_latitude_edge.vertices[0] << " -> " << range2.min_latitude_edge.vertices[1] << " | " << range2.max_latitude_edge.vertices[0] << " -> " << range2.max_latitude_edge.vertices[1] << std::endl;
-                }
-
-                // Check to make sure the comparator puts range2 after range1:
-                assert(this->comparator(range2, range1));
-
-                {
-                    // Note: do not use these iterators because the second insert invalidates the first one.
-                    const auto& [_it1, rg1_inserted] = ranges.insert(range1);
-                    const auto& [_it2, rg2_inserted] = ranges.insert(range2);
-
-                    assert(rg1_inserted);
-                    assert(rg2_inserted);
-                }
-
-                auto it1 = ranges.find(range1);
-                auto it2 = ranges.find(range2);
-
-                assert(ranges.key_comp().sweep->current_longitude == this->current_longitude);
-
-                // Make sure that the order is now flipped:
-                assert(std::next(it2) == it1);
-
-                // FIXME: only add swap events after currnet longitude; also, things might be swapped below this line...
-
-                this->current_longitude = event.longitude;
-
-
-                // TODO: The edges now have new neighbors. Check for intersections with those.
-
-                if (it2 != ranges.begin())
-                {
-                    // Check for potential intersection with the previous range.
-                    const auto& prev_range = *std::prev(it2);
-                    if (add_potential_edgecross(prev_range, range2))
-                    {
-                        std::cout << "Added intersection event!" << std::endl;
-                    }
-                }
-
-                if (std::next(it1) != ranges.end())
-                {
-                    // Check for potential intersection with the next range.
-                    const auto& next_range = *std::next(it1);
-                    if (add_potential_edgecross(range1, next_range))
-                    {
-                        std::cout << "Added intersection event!" << std::endl;
-                    }
-                }
-            }
-            break;
-
-        case 2: // EdgePairEnd
-            {
-                assert(std::get_if<EdgePairEnd>(&event.event) != nullptr);
-                const OccupiedRangeBetweenEdges& range = std::get<EdgePairEnd>(event.event).range;
-
-                this->current_longitude = event.longitude - DOUBLE_EPSILON;
-
-                // Remove the range from the set.
-                ranges.erase(range);
-
-                // TODO remove intersection events (if applicable? Those should have already triggered by now.) (Or add ones for neighbors that now get close)
-            }
-            break;
-
-        default:
-            throw std::runtime_error("Invalid event type");
-        }
-    }
-
-    bool LongitudeSweep::has_more_events() const
-    {
-        return !event_queue.empty();
-    }
-
-    double longitude_ahead_angle(const double starting_longitude, const double longitude)
-    {
-        double a_longitude = signed_longitude_difference(longitude, starting_longitude);
-        if (a_longitude < 0) a_longitude += 2 * M_PI;
-        return a_longitude;
-    }
-
-    math::Vec3d Triangle::normal() const
-    {
-        return (vertices[1] - vertices[0]).cross(vertices[2] - vertices[0]);
-    }
-
-    double latitude(const math::Vec3d& point, const math::Vec3d& center)
-    {
-        math::Vec3d delta = point - center;
-
-        // Distance from the vertical axis through the center of the sphere.
-        const double distance_xy = std::sqrt(delta.x() * delta.x() + delta.y() * delta.y());
-
-        // Compute the latitude.
-        return std::atan2(delta.z(), distance_xy);
-    }
-
-    double longitude(const math::Vec3d& point, const math::Vec3d& center)
-    {
-        math::Vec3d delta = point - center;
-
-        return std::atan2(delta.y(), delta.x());
-    }
-
-    double angular_padding(double arm_radius, double obstacle_distance)
-    {
-        return atan(arm_radius / obstacle_distance);
-    }
-
-    double latitude(const Edge& edge, double at_longitude)
-    {
-        // Just like intersection_longitude, we can reduce this problem to linear algebra.
-
-        // Compute the edge plane normal.
-        math::Vec3d edge_normal = edge.vertices[0].cross(edge.vertices[1]);
-
-        math::Vec3d lon_direction = math::Vec3d(
-            cos(at_longitude + M_PI / 2.0),
-            sin(at_longitude + M_PI / 2.0),
-            0
-        );
-
-        // Now it's easy: get the direction of the intersection line.
-        math::Vec3d direction = edge_normal.cross(lon_direction);
-
-        // If the dot product with the edge vertices is negative, flip the direction.
-        if (direction.dot(edge.vertices[0]) < 0)
-        {
-            assert(direction.dot(edge.vertices[1]) < 0);
-            direction = -direction;
-        }
-
-        return latitude(direction, math::Vec3d(0, 0, 0));
-    }
-
-    bool edges_will_cross(const Edge& a, const Edge& b)
-    {
-        double end_longitude_1 = longitude(a.vertices[1], math::Vec3d(0, 0, 0));
-        double end_longitude_2 = longitude(b.vertices[1], math::Vec3d(0, 0, 0));
-
-        double end_longitude = signed_longitude_difference(end_longitude_1, end_longitude_2) < 0
-                                   ? end_longitude_1
-                                   : end_longitude_2;
-
-        // Sanity check: make sure that the end longitude is in the longitude range of both edges:
-        assert(in_longitude_range(a, end_longitude));
-        assert(in_longitude_range(b, end_longitude));
-
-        // Grab the latitude at that point:
-        double latitude_1 = latitude(a, end_longitude);
-        double latitude_2 = latitude(b, end_longitude);
-
-        bool will_cross = latitude_1 > latitude_2;
-=======
 #define LOG_TRACE_BEFORE_SWAP 0 // NOLINT(*-macro-to-enum)
 #define LOG_TRACE_AFTER_SWAP 0 // NOLINT(*-macro-to-enum)
 #define TRACE_SWAP_EVENTS 0 // NOLINT(*-macro-to-enum)
 #define EXPENSIVE_CHECK_INVARIANTS 0 // NOLINT(*-macro-to-enum)
->>>>>>> 491ab15a
 
 namespace mgodpl {
 	using namespace spherical_geometry;
