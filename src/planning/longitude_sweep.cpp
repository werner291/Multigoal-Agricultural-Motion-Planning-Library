--- conflicted
+++ resolved
@@ -3,527 +3,13 @@
 //
 
 #include "longitude_sweep.h"
-#include "geometry.h"
 
 #include <iostream>
 #include <range/v3/view/transform.hpp>
 #include <range/v3/to_container.hpp>
-#include <optional>
 
 constexpr double DOUBLE_EPSILON = 1e-14; // TODO: Double-check that events aren't this close together.
 
-<<<<<<< HEAD
-#define LOG_TRACE_BEFORE_SWAP 0 // NOLINT(*-macro-to-enum)
-#define LOG_TRACE_AFTER_SWAP 0 // NOLINT(*-macro-to-enum)
-#define TRACE_SWAP_EVENTS 0 // NOLINT(*-macro-to-enum)
-#define EXPENSIVE_CHECK_INVARIANTS 0 // NOLINT(*-macro-to-enum)
-
-namespace mgodpl {
-	using namespace spherical_geometry;
-//
-//	std::array<RelativeVertex, 3> sorted_relative_vertices(const Triangle &triangle, const math::Vec3d &center) {
-//
-//		std::array<RelativeVertex, 3> vertices{
-//				RelativeVertex {
-//						longitude(triangle.vertices[0], center), latitude(triangle.vertices[0], center),
-//				},
-//				RelativeVertex{
-//						longitude(triangle.vertices[1], center), latitude(triangle.vertices[1], center),
-//				},
-//				RelativeVertex{
-//						longitude(triangle.vertices[2], center), latitude(triangle.vertices[2], center),
-//				}
-//		};
-//
-//		std::sort(vertices.begin(), vertices.end(), [](const auto &a, const auto &b) {
-//			return signed_longitude_difference(a.longitude, b.longitude) < 0;
-//		});
-//
-//		return vertices;
-//	}
-
-	math::Vec3d Edge_intersection(const Edge &a, const Edge &b) {
-		// We can actually reduce this problem to linear algebra.
-
-		// Consider the open triangle Ta formed by the two rays from (0,0,0) through a[0] and a[1],
-		// and the open triangle Tb formed by the two rays from (0,0,0) through b[0] and b[1].
-
-		// We'd now like to compute the ray of intersection of Ta and Tb, if it exists.
-
-		// This can be done by computing the intersection of the planes containing Ta and Tb, and then
-		// intersecting that line with the unit sphere.
-
-		// Let's compute the two plane normals:
-
-		math::Vec3d nA = a.vertices[0].cross(a.vertices[1]);
-		math::Vec3d nB = b.vertices[0].cross(b.vertices[1]);
-
-		math::Vec3d dir = nA.cross(nB).normalized();
-
-		// Take the dot product with the first vertex of a to see if this is the antipode of the intersection.
-		if (dir.dot(a.vertices[0]) < 0) {
-			// Sanity check: dot product with the other 3 should also be negative.
-			assert(dir.dot(a.vertices[1]) < 0);
-			assert(dir.dot(b.vertices[0]) < 0);
-			assert(dir.dot(b.vertices[1]) < 0);
-
-			dir = -dir;
-		}
-
-		// The direction vector of the intersection line is the cross product of the two plane normals.
-		// Return the longitude.
-		return dir;
-	}
-
-	bool LongitudeSweep::add_potential_edgecross(const OrderedArcEdge edge1, const OrderedArcEdge edge2) {
-		if (edge1.crosses(edge2, current_longitude)) {
-
-			auto evt = mkCrossEvent(edge1, edge2);
-
-			assert(signed_longitude_difference(evt.longitude, current_longitude) > 0);
-
-			if (evt.relative_longitude >= longitude_ahead_angle(starting_longitude, current_longitude)) {
-				this->event_queue.insert_refindable(evt);
-				return true;
-			} else {
-				// This edgecross is past the end of the sweep; don't add it.
-				return false;
-			}
-		} else {
-			return false;
-		}
-	}
-
-	inline SweepEvent LongitudeSweep::mkCrossEvent(const OrderedArcEdge &edge1,
-											const OrderedArcEdge &edge2) const {
-
-		// Grab their intersection:
-		auto intersection = edge1.intersection(edge2);
-
-		SweepEvent event{
-				.relative_longitude = longitude_ahead_angle(starting_longitude, intersection.longitude),
-				.longitude = intersection.longitude,
-				.event = EdgePairSwap{ edge1, edge2 }
-		};
-
-		return event;
-	}
-
-	LongitudeSweep::LongitudeSweep(const std::vector<Triangle> &triangles, double initial_longitude,
-								   const math::Vec3d &center) :
-			starting_longitude(initial_longitude),
-			current_longitude(initial_longitude),
-			ranges(SortByLatitudeAtLongitude{this}) {
-
-		// Then, iterate over all triangles...
-		for (const Triangle &triangle: triangles) {
-
-			// If the normal is pointing towards the center, skip this triangle.
-			if (triangle.normal().dot(triangle.vertices[0]) < 0) {
-				continue;
-			}
-
-			std::array<RelativeVertex, 3> relative_vertices = sorted_relative_vertices(triangle, center);
-
-			for (const auto& edge : {OrderedArcEdge(relative_vertices[0], relative_vertices[1]), OrderedArcEdge(relative_vertices[1], relative_vertices[2])}) {
-
-				if (edge.longitude_range().contains(current_longitude)) {
-					ranges.insert({edge});
-					event_queue.insert_non_refindable(mkEndEvent(edge));
-				}
-
-				event_queue.insert_non_refindable(mkStartEvent(edge));
-			}
-		}
-
-		// Then, for all the ongoing latitude ranges, register any potential switching events.
-		auto it = ranges.begin();
-
-		do {
-			const auto range1 = *it;
-			++it;
-			if (it == ranges.end()) {
-				break;
-			}
-			const auto range2 = *it;
-
-			add_potential_edgecross(range1.interior, range2.interior);
-
-		} while (it != ranges.end());
-
-		assert(check_order_correctness());
-		assert(check_events_consistent());
-		assert(check_events_complete());
-	}
-
-	SweepEvent LongitudeSweep::mkEndEvent(const OrderedArcEdge &rg1) const {
-		return SweepEvent {
-			.relative_longitude = longitude_ahead_angle(starting_longitude, rg1.end.longitude),
-			.longitude = rg1.end.longitude,
-			.event = EdgePairEnd{rg1}
-		};
-	}
-
-	SweepEvent LongitudeSweep::mkStartEvent(const OrderedArcEdge &rg1) const {
-		return SweepEvent {
-			.relative_longitude = longitude_ahead_angle(starting_longitude, rg1.start.longitude),
-			.longitude = rg1.start.longitude,
-			.event = EdgePairStart{rg1}
-		};
-	}
-
-	const std::vector<SweepEvent> & LongitudeSweep::pop_next_events() {
-		assert(!event_queue.empty());
-
-		static std::vector<SweepEvent> events;
-		events.clear();
-
-		auto rit1 = event_queue._refindable.begin();
-
-		double rlon_refindable = (rit1 == event_queue._refindable.end()) ? INFINITY : rit1->relative_longitude;
-		double rlon_non_refindable = (event_queue._non_refindable.empty()) ? INFINITY : event_queue._non_refindable.top().relative_longitude;
-
-		if (rlon_refindable < rlon_non_refindable) {
-			events.push_back(*rit1);
-			event_queue._refindable.erase(rit1);
-		} else {
-			// Grab all at the same.
-			while (!event_queue._non_refindable.empty() && event_queue._non_refindable.top().relative_longitude == rlon_non_refindable) {
-				events.push_back(event_queue._non_refindable.top());
-				event_queue._non_refindable.pop();
-			}
-		}
-
-		return events;
-	}
-
-	void LongitudeSweep::advance() {
-
-//		std::cout << this->current_longitude << "," << this->ranges.size() << std::endl;
-
-#if EXPENSIVE_CHECK_INVARIANTS
-		assert(check_invariants());
-#endif
-
-		// Then, grab all events that occur at this longitude.
-		const auto events = pop_next_events();
-
-		// Extract the longitude of the events:
-		double event_longitude = events[0].longitude;
-
-		bool additions = std::any_of(events.begin(), events.end(), [](const SweepEvent &evt) {
-			return std::get_if<EdgePairStart>(&evt.event) != nullptr;
-		});
-
-		bool swaps = std::any_of(events.begin(), events.end(), [](const SweepEvent &evt) {
-			return std::get_if<EdgePairSwap>(&evt.event) != nullptr;
-		});
-
-		bool deletions = std::any_of(events.begin(), events.end(), [](const SweepEvent &evt) {
-			return std::get_if<EdgePairEnd>(&evt.event) != nullptr;
-		});
-
-		assert((additions || deletions) != swaps);
-
-		if (swaps) {
-
-			assert(events.size() == 1);
-
-			const auto &swap = std::get<EdgePairSwap>(events[0].event);
-
-#if TRACE_SWAP_EVENTS
-			std::cerr << "Swapping " << swap.edge1 << " and " << swap.edge2 << std::endl;
-#endif
-
-			std::optional<OrderedArcEdge> before, after;
-
-			// Find the ranges:
-			auto it1 = ranges.find({swap.edge1});
-			auto it2 = ranges.find({swap.edge2});
-
-			// Check if they're there:
-			assert(it1 != ranges.end());
-			assert(it2 != ranges.end());
-
-			// And that they're next to each other:
-			assert(std::next(it1) == it2);
-
-			// If they have previous/next neighbors, delete any potential edgecrosses with them:
-			if (it1 != ranges.begin()) {
-				before = std::prev(it1)->interior;
-				if (std::prev(it1)->interior.crosses(it1->interior, current_longitude)) {
-					event_queue.erase_refindable(mkCrossEvent(std::prev(it1)->interior, it1->interior));
-				}
-			}
-			if (std::next(it2) != ranges.end()) {
-				after = std::next(it2)->interior;
-				if (it2->interior.crosses(std::next(it2)->interior, current_longitude)) {
-					event_queue.erase_refindable(mkCrossEvent(it2->interior, std::next(it2)->interior));
-				}
-			}
-
-#if LOG_TRACE_BEFORE_SWAP
-			std::cerr << "Before swap, ranges are :";
-			if (before) {
-				std::cerr << " B" << before->id;
-			}
-			std::cerr << " " << it1->interior.id;
-			std::cerr << " " << it2->interior.id;
-			if (after) {
-				std::cerr << " A" << after->id;
-			}
-			std::cerr << std::endl;
-#endif
-			// Swap:
-			std::swap(it1->interior, it2->interior);
-
-			// Advance longitude:
-			this->current_longitude = event_longitude + DOUBLE_EPSILON;
-
-			// If they have neighbors, add any potential edgecrosses with them:
-			// Note: we've been swapping interiors; so be careful which is which!
-			if (before) {
-				add_potential_edgecross(*before, it1->interior);
-			}
-
-			if (after) {
-				add_potential_edgecross(it2->interior, *after);
-			}
-
-#if LOG_TRACE_AFTER_SWAP
-			std::cerr << "After swap, ranges are :";
-			if (before) {
-				std::cerr << " B" << before->id;
-			}
-			std::cerr << " " << it1->interior.id;
-			std::cerr << " " << it2->interior.id;
-			if (after) {
-				std::cerr << " A" << after->id;
-			}
-			std::cerr << std::endl;
-#endif
-
-		} else {
-
-			// Process deletions first:
-			for (const auto &event: events) {
-				if (const auto end = std::get_if<EdgePairEnd>(&event.event)) {
-
-					// Find it.
-					auto it = ranges.find({end->edge});
-
-					// Check if it's there:
-					if (it != ranges.end()) { // Sometimes duplicate ranges are not properly inserted; so they won't be found.
-
-						// If it's not the first or last, add the potential edgecrosses:
-						if (it != ranges.begin() && std::next(it) != ranges.end()) {
-							add_potential_edgecross(std::prev(it)->interior, std::next(it)->interior);
-						}
-
-						// Erase it.
-						ranges.erase(it);
-					} else {
-//						std::cerr << "Not found!" << std::endl;
-					}
-				}
-			}
-
-#if EXPENSIVE_CHECK_INVARIANTS
-			// Check invariants:
-			assert(check_order_correctness());
-#endif
-
-			// Advance the longitude:
-			this->current_longitude = event_longitude;//9539 + DOUBLE_EPSILON;
-
-#if EXPENSIVE_CHECK_INVARIANTS
-			// Check invariants:
-			assert(check_order_correctness());
-#endif
-
-			// Process insertions:
-			for (const auto &event: events) {
-				if (const auto start = std::get_if<EdgePairStart>(&event.event)) {
-
-					// Insert the range:
-					auto [it, inserted] = ranges.insert({start->edge});
-
-					if (inserted) {
-
-						if (it != ranges.begin()) {
-							assert(signed_longitude_difference(this->event_queue.peek_first().longitude, current_longitude) > 0);
-							add_potential_edgecross(std::prev(it)->interior, it->interior);
-							assert(signed_longitude_difference(this->event_queue.peek_first().longitude, current_longitude) > 0);
-						}
-
-						if (std::next(it) != ranges.end()) {
-							assert(signed_longitude_difference(this->event_queue.peek_first().longitude, current_longitude) > 0);
-							add_potential_edgecross(it->interior, std::next(it)->interior);
-							assert(signed_longitude_difference(this->event_queue.peek_first().longitude, current_longitude) > 0);
-						}
-
-						// Delete any edgecrosses with the previous/next ranges:
-						if (it != ranges.begin() && std::next(it) != ranges.end()) {
-							if (std::prev(it)->interior.crosses(std::next(it)->interior, current_longitude)) {
-								event_queue.erase_refindable(mkCrossEvent(std::prev(it)->interior, std::next(it)->interior));
-							}
-						}
-
-						// Add an end event.
-						SweepEvent end_event = mkEndEvent(start->edge);
-
-						// Don't enqueue events that are past the end of the sweep (we only cycle once)
-						if (end_event.relative_longitude >= longitude_ahead_angle(starting_longitude, current_longitude)) {
-							this->event_queue.insert_non_refindable(end_event);
-						}
-					}
-				}
-			}
-
-#if EXPENSIVE_CHECK_INVARIANTS
-			assert(check_invariants());
-#endif
-
-		}
-
-		// Move current longitude to halfway to the next event.
-		if (!event_queue.empty()) {
-			assert(signed_longitude_difference(this->event_queue.peek_first().longitude, current_longitude) > 0);
-			this->current_longitude = interpolate_longitude(event_longitude, event_queue.peek_first().longitude, 0.5);
-		}
-
-		assert(this->event_queue.empty() || signed_longitude_difference(this->event_queue.peek_first().longitude, current_longitude) > 0);
-
-#if EXPENSIVE_CHECK_INVARIANTS
-		assert(check_invariants());
-#endif
-
-		this->events_passed += events.size();
-
-	}
-
-	bool LongitudeSweep::has_more_events() const {
-		return !event_queue.empty();
-	}
-
-	bool LongitudeSweep::check_order_correctness() {
-
-		// Check whether all successive pairs of ranges are ordered correctly.
-		if (ranges.size() >= 2) {
-
-			auto it1 = ranges.begin();
-			auto it2 = std::next(it1);
-
-			while (it2 != ranges.end()) {
-
-				if (!ranges.key_comp()(*it1, *it2)) {
-
-					double l1 = it1->interior.latitudeAtLongitude(current_longitude);
-					double l2 = it2->interior.latitudeAtLongitude(current_longitude);
-
-					auto lon_range = it1->interior.longitude_range().overlap(it2->interior.longitude_range());
-
-					double l1_end = it1->interior.latitudeAtLongitude(lon_range.end);
-					double l2_end = it2->interior.latitudeAtLongitude(lon_range.end);
-
-					std::cerr << "Not in order: " << it1->interior << " vs " << it2->interior << std::endl;
-					return false;
-
-				}
-
-				++it1;
-				++it2;
-			}
-
-		}
-
-		return true;
-
-	}
-
-	bool LongitudeSweep::check_events_complete() {
-
-		// Check whether all successive pairs of ranges are ordered correctly.
-		if (ranges.size() >= 2) {
-
-			auto it1 = ranges.begin();
-			auto it2 = std::next(it1);
-
-			while (it2 != ranges.end()) {
-
-				// Also, whether, if there's an intersection between them, that there's an edge cross event too:
-				if (it1->interior.crosses(it2->interior, current_longitude)) {
-					auto evt = mkCrossEvent(it1->interior, it2->interior);
-
-					if (!event_queue.contains_refindable(evt) && evt.relative_longitude > longitude_ahead_angle(starting_longitude, current_longitude)) {
-						std::cerr << "Missing edge cross event between " << it1->interior << " and " << it2->interior << std::endl;
-						return false;
-					}
-				}
-
-				++it1;
-				++it2;
-			}
-
-		}
-
-		return true;
-	}
-
-	bool LongitudeSweep::check_events_consistent() {
-
-		if (event_queue.empty()) {
-			return true;
-		}
-
-		for (const auto &event: event_queue.refindable()) {
-
-			// Event must be in the future:
-			assert(event.relative_longitude > longitude_ahead_angle(starting_longitude, current_longitude));
-
-			// Check that the events are in the right order:
-			if (const auto swap = std::get_if<EdgePairSwap>(&event.event)) {
-
-				auto it1 = ranges.find({swap->edge1});
-				auto it2 = ranges.find({swap->edge2});
-
-				if (it1 == ranges.end() || it2 == ranges.end()) {
-					std::cerr << "Missing range in event queue!" << std::endl;
-					return false;
-				}
-
-				if (std::next(it1) != it2) {
-					std::cerr << "Ranges not adjacent in event queue!" << std::endl;
-					std::cerr << "Ranges are " << it1->interior << " and " << it2->interior << std::endl;
-					return false;
-				}
-
-//				// There may be no coinciding deletions involving these ranges that occur before the swap.
-//				SweepEvent bad_deletion1 = mkEndEvent(swap->edge1);
-//				SweepEvent bad_deletion2 = mkEndEvent(swap->edge2);
-//
-//				if (bad_deletion1.relative_longitude <= event.relative_longitude &&
-//					event_queue.slow_contains_nonrefindable(bad_deletion1)) {
-//					std::cerr << "Bad deletion 1!" << std::endl;
-//					return false;
-//				}
-//
-//				if (bad_deletion2.relative_longitude <= event.relative_longitude &&
-//					event_queue.slow_contains_nonrefindable(bad_deletion2)) {
-//					std::cerr << "Bad deletion 2!" << std::endl;
-//					return false;
-//				}
-			} else {
-				// Wrong event type.
-				return false;
-			}
-		}
-		return true;
-	}
-
-	bool LongitudeSweep::check_invariants() {
-		return check_order_correctness() && check_events_complete() && check_events_consistent();
-=======
 namespace mgodpl {
 	TriangleEdges triangle_edges(const std::array<RelativeVertex, 3> &vertices) {
 		return TriangleEdges{
@@ -1254,6 +740,5 @@
 		assert(signed_longitude_difference(max_longitude, edge_max_longitude) <= 0.0);
 		assert(signed_longitude_difference(min_longitude, max_longitude) <= 0.0);
 
->>>>>>> 7ffa18ea
 	}
 }