--- conflicted
+++ resolved
@@ -5,251 +5,15 @@
 #ifndef LATITUDE_SWEEP_H
 #define LATITUDE_SWEEP_H
 
-#include <iostream>
+#include <algorithm>
 #include <vector>
+#include <optional>
 #include <queue>
 #include <set>
 #include <variant>
 
 #include "../math/Vec3.h"
-#include "../experiment_utils/DualPriorityQueue.h"
-#include "spherical_geometry.h"
-#include "geometry.h"
-
-namespace mgodpl {
-
-	class LongitudeSweep;
-
-	/**
-	* \brief		Compute the intersection of two polar line segments.
-	*
-	* Implementation based on https://math.stackexchange.com/a/3462227
-	*
-	* \param a		A unit vector representing the first polar line segment.
-	* \param b		The second polar line segment.
-	* \return
-	*/
-	math::Vec3d Edge_intersection(const Edge &a, const Edge &b);
-//
-//	/**
-//	* \brief Preprocess a triangle by sorting its vertices by longitude and computing their relative coordinates to the center.
-//	* \param triangle  The original triangle, in absolute coordinates.
-//	* \param center    The center of the sphere.
-//	* \return          The preprocessed triangle.
-//	*/
-//	std::array<RelativeVertex, 3> sorted_relative_vertices(const Triangle &triangle, const math::Vec3d &center);
-
-	/**
-	* \brief A struct representing an event where the sweep arc passes the start of a LatitudeRangeBetweenEdges.
-	*/
-	struct EdgePairStart {
-		spherical_geometry::OrderedArcEdge edge;
-	};
-
-	/**
-	* \brief A struct representing an event where the sweep arc passes the end of a LatitudeRangeBetweenEdges.
-	*/
-	struct EdgePairEnd {
-		spherical_geometry::OrderedArcEdge edge;
-	};
-
-	/**
-	* \brief A struct representing an event where the sweep arc passes the point where two LatitudeRangeBetweenEdges swap in the order.
-	*/
-	struct EdgePairSwap {
-		spherical_geometry::OrderedArcEdge edge1, edge2;
-	};
-
-	/**
-	* \brief An event encountered during the longitude sweep.
-	*/
-	struct SweepEvent {
-		/// The longitude of the event, relative to the starting longitude of the sweep.
-		double relative_longitude;
-
-		/// The longitude of the event.
-		double longitude;
-
-		/// The type of event.
-		std::variant<EdgePairStart, EdgePairEnd, EdgePairSwap> event;
-
-		bool operator<(const SweepEvent &other) const {
-			// First, use relative longitude.
-			if (relative_longitude != other.relative_longitude) {
-				return relative_longitude < other.relative_longitude;
-			}
-
-			// Else, use event type; end events come first to avoid duplicate edges.
-			if (event.index() != other.event.index()) {
-				return event.index() < other.event.index();
-			}
-
-			// Else, distinguish by event type.
-			switch (event.index()) {
-				case 0: // EdgePairStart
-					return std::get<EdgePairStart>(event).edge.id < std::get<EdgePairStart>(other.event).edge.id;
-				case 1: // EdgePairEnd
-					return std::get<EdgePairEnd>(event).edge.id < std::get<EdgePairEnd>(other.event).edge.id;
-				case 2: // EdgePairSwap
-					return std::get<EdgePairSwap>(event).edge1.id < std::get<EdgePairSwap>(other.event).edge1.id;
-				default:
-					throw std::runtime_error("Invalid event type");
-			}
-		}
-
-		inline bool operator>(const SweepEvent &other) const {
-			return other < *this;
-		}
-	};
-
-	template<typename T>
-	struct HackyMutable {
-		mutable T interior;
-	};
-
-	/**
-	 * \brief A comparator that takes a mutable (!) longitude and compares two edges_padded by their latitude at that longitude.
-	 *
-	 * At first glance, one might think it ill-advised to use a mutable comparator. One might be right.
-	 *
-	 * That said, we are trying to maintain an order as the sweep arc moves, which means that
-	 * the order of intersected edges_padded will change as the sweep arc moves. As a result, we kinda *have* to do this,
-	 * and carefully maintain the datastructure so that the order of elements *within* the datastructure is is always
-	 * correct.
-	 */
-	struct SortByLatitudeAtLongitude {
-		LongitudeSweep *sweep;
-
-		inline bool operator()(const spherical_geometry::OrderedArcEdge &a, const spherical_geometry::OrderedArcEdge &b) const;
-
-		inline bool compare_at_longitude(const spherical_geometry::OrderedArcEdge &a,
-															 const spherical_geometry::OrderedArcEdge &b,
-															 double longitude) const {
-			double l1 = a.latitudeAtLongitude(longitude);
-			double l2 = b.latitudeAtLongitude(longitude);
-
-			if (l1 != l2) {
-				return l1 < l2;
-			} else {
-				// Compare at the end of the shared longitude range instead.
-				auto lon_range = a.longitude_range().overlap(b.longitude_range());
-				double l1_end = a.latitudeAtLongitude(lon_range.end);
-				double l2_end = b.latitudeAtLongitude(lon_range.end);
-				return l1_end < l2_end;
-			}
-		}
-
-		bool operator()(const HackyMutable<spherical_geometry::OrderedArcEdge> &a,
-						const HackyMutable<spherical_geometry::OrderedArcEdge> &b) const {
-			return operator()(a.interior, b.interior);
-		}
-	};
-
-	/**
-	* \brief A struct tracking the state of an ongoing longitude sweep.
-	*/
-	class LongitudeSweep {
-
-		friend struct SortByLatitudeAtLongitude;
-
-		/// The longitude of the sweep at initialization. (In range [-pi, pi])
-		const double starting_longitude;
-
-		/// A longitude after the last-passed event, but before that of the next,
-		/// or the starting longitude if no events have been processed yet. (In range [-pi, pi])
-		double current_longitude;
-
-		/// The ranges of latitudes between edges_padded between `longitude` and the next event (or the end of the sweep).
-		/// Warning: this set has a *mutable comparator* that uses `current_longitude`; be very careful when changing it.
-		///
-		/// The core trick is to make sure that, whenever the longitude changes, the outcome of the comparator
-		/// does not change between invocations. (See the invariant checks).
-		std::set<HackyMutable<spherical_geometry::OrderedArcEdge>, SortByLatitudeAtLongitude> ranges;
-
-		/// The event queue, sorted by angle ahead of the current longitude. (between 0 and 2pi)
-		/// Using a std::set rather than std::priority_queue to easily detect duplicates and
-		/// delete stale events.
-		DualPriorityQueue<SweepEvent> event_queue;
-
-		size_t events_passed = 0;
-
-		/// Given two edges_padded, check if they cross and, if so, add a EdgePairSwap event to the event queue.
-		bool add_potential_edgecross(spherical_geometry::OrderedArcEdge edge1, spherical_geometry::OrderedArcEdge edge2);
-
-		/// Due to the unstable nature of the comparator, this method will ierate through the set
-		/// and check whether the order of subsequent elements is correct.
-		///
-		/// This operation runs in O(n) time and should only be used while debugging.
-		///
-		/// \return True if the checks passed.
-		[[nodiscard]] bool check_order_correctness();
-
-		/// Check whether all events that should be in the event queue are in the event queue.
-		///
-		/// That is:
-		/// - For all ongoing edges_padded, there is an EdgePairEnd event in the queue.
-		/// - For all neighboring edges_padded, there is an EdgePairSwap event in the queue if they cross.
-		///
-		/// This operation runs in O(n) time and should only be used while debugging.
-		///
-		/// \return True if the checks passed.
-		[[nodiscard]] bool check_events_complete();
-
-		/// Check whether all events in the event queue are consistent with the current state of the sweep.
-		///
-		/// That is:
-		///  - For all EdgePairEnd events, the edge is in the set of ranges.
-		///  - For all EdgePairSwap events, the edges_padded are in the set of ranges, and are neighbors in order.
-		///    Also, an edge may not end before a swap.
-		[[nodiscard]] bool check_events_consistent();
-
-		[[nodiscard]] bool check_invariants();
-
-		/// Create a SweepEvent for the given edge pair swap. Note that arguments must be ordered (this is checked by assertion).
-		/// Note: this method does not actually add the event to the queue. The purpose of this method is to have
-		/// a consistent way of creating the events to ensure that re-creating them can be used to look them up
-		/// in the event queue.
-		[[nodiscard]] SweepEvent mkCrossEvent(const spherical_geometry::OrderedArcEdge &range1, const spherical_geometry::OrderedArcEdge &range2) const;
-
-		/// Create a SweepEvent for the given edge pair start (does not add it to the queue).
-		[[nodiscard]] SweepEvent mkStartEvent(const spherical_geometry::OrderedArcEdge &rg1) const;
-
-		/// Create a SweepEvent for the given edge pair end (does not add it to the queue).
-		[[nodiscard]] SweepEvent mkEndEvent(const spherical_geometry::OrderedArcEdge &rg1) const;
-
-		/// Remove all events fro the front of the event queue that have the same longitude.
-		[[nodiscard]] const std::vector<SweepEvent> & pop_next_events();
-
-	public:
-
-		/**
-		* \brief Initialize a longitude sweep in the initial state.
-		* \param triangles The set of triangles that serve as obstacles.
-		* \param longitude The starting longitude of the sweep.
-		* \param center The center of
-		*/
-		LongitudeSweep(const std::vector<Triangle> &triangles,
-					   double longitude,
-					   const math::Vec3d &center);
-
-<<<<<<< HEAD
-        /**
-         * \brief Advance the sweep to the next longitude.
-         */
-		void advance();
-
-		/**
-		 * \brief Check whether advance() should be called again.
-		 */
-		[[nodiscard]] bool has_more_events() const;
-
-		void registerEdge(spherical_geometry::OrderedArcEdge edge);
-	};
-
-	inline bool SortByLatitudeAtLongitude::operator()(const spherical_geometry::OrderedArcEdge &a, const spherical_geometry::OrderedArcEdge &b) const {
-		return compare_at_longitude(a, b, sweep->current_longitude);
-	}
-=======
+
 namespace mgodpl
 {
     struct LongitudeSweep;
@@ -591,6 +355,5 @@
 		std::optional<double> edges_will_cross(const OccupiedRangeBetweenEdges &range1,
 															 const OccupiedRangeBetweenEdges &range2) const;
 	};
->>>>>>> 7ffa18ea
 }
 #endif //LATITUDE_SWEEP_H