--- conflicted
+++ resolved
@@ -179,8 +179,8 @@
 
 add_library(planning
     src/planning/RobotAlgorithm.h
-#    src/planning/BlindlyMoveToNextFruit.h
-#    src/planning/BlindlyMoveToNextFruit.cpp
+    src/planning/BlindlyMoveToNextFruit.h
+    src/planning/BlindlyMoveToNextFruit.cpp
     src/planning/JointSpacePoint.h
     src/planning/JointSpacePoint.cpp
     src/planning/moveit_state_tools.h
@@ -214,31 +214,6 @@
         src/planning/spherical_geometry.cpp
         src/planning/collision_detection.cpp
         src/planning/collision_detection.h
-<<<<<<< HEAD
-        src/planning/RelativeLatLonGrid.cpp
-        src/planning/RelativeLatLonGrid.h
-        src/planning/goal_sampling.cpp
-        src/planning/goal_sampling.h
-        src/planning/goal_sampling.h
-        #        src/planning/PyramidGrid.cpp
-#        src/planning/PyramidGrid.h
-    src/planning/NextTargetSelector.cpp
-    src/planning/NextTargetSelector.h
-    src/planning/CollisionPrediction.cpp
-    src/planning/CollisionPrediction.h
-    src/planning/MonadicBehavior.h
-    src/planning/JointSpacePath.h
-    src/planning/JointSpacePath.cpp
-    src/planning/cgal_chull_shortest_paths.cpp
-    src/planning/cgal_chull_shortest_paths.h
-    src/planning/ConvexHullSpace.cpp
-    src/planning/ConvexHullSpace.h
-    src/planning/RobotModel.cpp
-    src/planning/RobotModel.h
-    src/planning/longitude_sweep.cpp
-    src/planning/longitude_sweep.h
-    src/planning/RobotState.cpp
-=======
         src/planning/state_tools.cpp
         src/planning/state_tools.h
         src/planning/goal_sampling.cpp
@@ -251,7 +226,6 @@
         src/planning/visitation_order.h
         src/planning/visitation_order.cpp
         src/planning/ApproachPath.h
->>>>>>> ade79abf
 )
 
 target_link_libraries(planning math_utils)
@@ -363,15 +337,9 @@
     target_link_libraries(latitude_sweep_vizualization math_utils ${PROJECT_NAME}_visualisation experiment_utils planning)
     ament_target_dependencies(latitude_sweep_vizualization shape_msgs moveit_core)
 
-<<<<<<< HEAD
-    add_executable(new_static_integration src/experiments/new_static_integration.cpp)
-    target_link_libraries(new_static_integration math_utils ${PROJECT_NAME}_visualisation experiment_utils planning)
-    ament_target_dependencies(new_static_integration shape_msgs moveit_core)
-=======
     add_executable(new_integration src/experiments/new_integration.cpp)
     target_link_libraries(new_integration math_utils ${PROJECT_NAME}_visualisation experiment_utils planning)
     ament_target_dependencies(new_integration shape_msgs moveit_core)
->>>>>>> ade79abf
 
 endif ()
 
@@ -386,7 +354,6 @@
 #        test/math/lp_test.cpp
         test/planning/spherical_geomety_test.cpp
         test/planning/LatitudeLongitudeGridTests.cpp
-        test/math/Transform_test.cpp
 )
 
 target_link_libraries(${PROJECT_NAME}_tests math_utils experiment_utils planning gtest)
