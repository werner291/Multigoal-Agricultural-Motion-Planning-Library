cmake_minimum_required(VERSION 3.8)
project(MgODPL) # Multigoal Orchard Drone Planning Library

#if(CMAKE_COMPILER_IS_GNUCXX OR CMAKE_CXX_COMPILER_ID MATCHES "Clang")
#    add_compile_options(-Wall -Wextra -Wpedantic)
#endif()

set(CMAKE_EXPORT_COMPILE_COMMANDS ON)
set(VTK_QT_VERSION "6" CACHE STRING "Qt Version")

# Add an option to enable/disable VTK
option(ENABLE_VISUALIZATION "Enable VISUALizATION support" OFF)

## System dependencies are found with CMake's conventions
find_package(Eigen3 REQUIRED)
find_package(jsoncpp REQUIRED)
find_package(fcl REQUIRED)
find_package(Boost REQUIRED)
find_package(Bullet REQUIRED)
find_package(ompl REQUIRED)
find_package(range-v3 REQUIRED)
find_package(Qhull REQUIRED)

set(CGAL_DATA_DIR "UNUSED_STOP_WARNING")
find_package(CGAL REQUIRED)

find_package(ament_cmake REQUIRED)
find_package(rclcpp REQUIRED)
find_package(moveit_core REQUIRED)
find_package(moveit_msgs REQUIRED)
find_package(moveit_ros_planning REQUIRED)
find_package(moveit_planners_ompl REQUIRED)
find_package(shape_msgs REQUIRED)

include_directories(
        ${EIGEN3_INCLUDE_DIRS}
        ${FCL_INCLUDE_DIRS}
        ${JSONCPP_INCLUDE_DIRS}
        ${Boost_INCLUDE_DIRS}
        ${GTEST_INCLUDE_DIRS}
        ${BULLET_INCLUDE_DIRS}
        ${OMPL_INCLUDE_DIRS}
        ${QHULL_INCLUDE_DIRS}
        ${VTK_INCLUDE_DIRS}
        #{CGAL_INCLUDE_DIRS}
        ortools/include
        miniball/cpp/main
)

link_libraries(
        ${EIGEN_LIBRARIES}
        ${FCL_LIBRARIES}
        ${Boost_LIBRARIES}
        ${BULLET_LIBRARIES}
        ${OMPL_LIBRARIES}
        ${VTK_LIBRARIES}
        qhullcpp
        HACD # Note: the HACD library is included Bullet's "extra" libraries
        jsoncpp_lib
        tbb
        ${CGAL_LIBRARIES}
        ${CMAKE_SOURCE_DIR}/ortools/lib/libortools.so
)

###########
## Build ##
###########

set(CGAL_DO_NOT_WARN_ABOUT_CMAKE_BUILD_TYPE TRUE)

set(CMAKE_CXX_STANDARD 17)
set(CMAKE_CXX_STANDARD_REQUIRED ON)
#SET(CMAKE_CXX_FLAGS_DEBUG "-g -Og")
#SET(CMAKE_C_FLAGS_DEBUG "-O0")

add_library(${PROJECT_NAME}_shared
        src/BulletContinuousMotionValidator.cpp
        src/BulletContinuousMotionValidator.h
        src/CurrentPathState.cpp
        src/CurrentPathState.h
        src/DirectApproachVariantSampler.cpp
        src/DirectApproachVariantSampler.h
        src/DistanceHeuristics.cpp
        src/DistanceHeuristics.h
        src/DronePathLengthObjective.cpp
        src/DronePathLengthObjective.h
        src/DroneStateConstraintSampler.cpp
        src/DroneStateSampler.cpp
        src/DroneStateSampler.h
        src/DynamicGoalVisitationEvaluation.cpp
        src/DynamicGoalVisitationEvaluation.h
        src/DynamicGoalsetPlanningProblem.cpp
        src/DynamicGoalsetPlanningProblem.h
        src/DynamicMultiGoalPlanner.cpp
        src/DynamicMultiGoalPlanner.h
        src/EndEffectorOnShellGoal.cpp
        src/EndEffectorOnShellGoal.h
        src/ExperimentVisualTools.cpp
        src/ExperimentVisualTools.h
        src/GreatCircleMetric.cpp
        src/GreatCircleMetric.h
        src/HashedSpatialIndex.cpp
        src/HashedSpatialIndex.h
        src/IncrementalTSPMethods.cpp
        src/IncrementalTSPMethods.h
        src/InformedBetweenTwoDroneStatesSampler.h
        src/InformedManipulatorDroneSampler.cpp
        src/InformedRobotStateSampler.cpp
        src/InformedRobotStateSampler.h
        src/LeavesCollisionChecker.cpp
        src/LeavesCollisionChecker.h
        src/ORToolsTSPMethods.cpp
        src/ORToolsTSPMethods.h
        src/PathInterrupt.cpp
        src/PathInterrupt.h
        src/RobotPath.cpp
        src/RobotPath.h
        src/RunPlannerThreaded.cpp
        src/RunPlannerThreaded.h
        src/SamplerWrapper.cpp
        src/SamplerWrapper.h
        src/SingleGoalPlannerMethods.cpp
        src/SingleGoalPlannerMethods.h
        src/StreamingConvexHull.cpp
        src/StreamingConvexHull.h
        src/TimedCostConvergenceTerminationCondition.cpp
        src/TimedCostConvergenceTerminationCondition.h
        src/TreeMeshes.cpp
        src/TreeMeshes.h
        src/TriangleAABB.cpp
        src/TriangleAABB.h
        src/ompl_custom.cpp
        src/ompl_custom.h
        src/planner_allocators.cpp
        src/planner_allocators.h
        src/planners/CachingDynamicPlanner.cpp
        src/planners/CachingDynamicPlanner.h
        src/planners/ChangeAccumulatingPlannerAdapter.cpp
        src/planners/ChangeAccumulatingPlannerAdapter.h
        src/planners/ChangeIgnoringReplannerAdapter.cpp
        src/planners/ChangeIgnoringReplannerAdapter.h
        src/planners/DynamicMultiGoalPlannerOmplToMoveitAdapter.cpp
        src/planners/DynamicMultiGoalPlannerOmplToMoveitAdapter.h
        src/planners/InitialOrbitPlanner.cpp
        src/planners/InitialOrbitPlanner.h
        src/planners/MultiGoalPlanner.cpp
        src/planners/MultiGoalPlanner.h
        src/planners/MultigoalPrmStar.cpp
        src/planners/MultigoalPrmStar.h
        src/planners/ShellPathPlanner.cpp
        src/planners/ShellPathPlanner.h
        src/planners/shell_path_planner/Construction.cpp
        src/planners/shell_path_planner/Construction.h
        src/planners/shell_path_planner/MakeshiftPrmApproachPlanningMethods.cpp
        src/planners/shell_path_planner/OrderingMethod.h
        src/AppleTreePlanningScene.cpp
        src/AppleTreePlanningScene.h
        src/probe_retreat_move.cpp
        src/probe_retreat_move.h
        src/procedural_tree_generation.cpp
        src/run_experiment.cpp
        src/run_experiment.h
        src/shell_space/CGALMeshShell.cpp
        src/shell_space/CGALMeshShell.h
        src/shell_space/CuttingPlaneConvexHullShell.cpp
        src/shell_space/CuttingPlaneConvexHullShell.h
        src/shell_space/CylinderShell.cpp
        src/shell_space/CylinderShell.h
        src/shell_space/MoveItShellSpace.cpp
        src/shell_space/MoveItShellSpace.h
        src/shell_space/OmplShellSpace.cpp
        src/shell_space/OmplShellSpace.h
        src/shell_space/SphereShell.cpp
        src/shell_space/SphereShell.h
        src/shell_space/WorkspaceShell.cpp
        src/shell_space/WorkspaceShell.h
        src/utilities/JsonChunkedLogger.cpp
        src/utilities/JsonChunkedLogger.h
        src/utilities/MeshOcclusionModel.cpp
        src/utilities/MeshOcclusionModel.h
        src/utilities/alpha_shape.cpp
        src/utilities/alpha_shape.h
        src/utilities/convex_hull.cpp
        src/utilities/convex_hull.h
        src/utilities/discoverability_specifications.cpp
        src/utilities/enclosing_sphere.cpp
        src/utilities/enclosing_sphere.cpp
        src/utilities/enclosing_sphere.h
        src/utilities/enclosing_sphere.h
        src/utilities/experiment_utils.cpp
        src/utilities/experiment_utils.h
        src/utilities/general_utilities.cpp
        src/utilities/general_utilities.h
        src/utilities/geogebra.cpp
        src/utilities/geogebra.h
        src/utilities/goal_events.cpp
        src/utilities/goal_events.h
        src/utilities/goal_events.h
        src/utilities/json_utils.cpp
        src/utilities/json_utils.h
        src/utilities/load_mesh.cpp
        src/utilities/load_mesh.h
        src/utilities/math_utils.cpp
        src/utilities/math_utils.h
        src/utilities/mesh_utils.cpp
        src/utilities/mesh_utils.h
        src/utilities/moveit.cpp
        src/utilities/moveit.cpp
        src/utilities/moveit.h
        src/utilities/moveit.h
        src/utilities/moveit_conversions.cpp
        src/utilities/moveit_conversions.h
        src/utilities/msgs_utilities.cpp
        src/utilities/msgs_utilities.h
        src/utilities/ompl_tools.cpp
        src/utilities/ompl_tools.h
        src/utilities/run_experiments.cpp
        src/utilities/run_experiments.h
        src/utilities/shape_generation.cpp
        src/utilities/shape_generation.h
        src/utilities/trajectory_primitives.cpp
        src/utilities/trajectory_primitives.h
        src/utilities/traveling_salesman.cpp
        src/utilities/traveling_salesman.h
        src/utilities/vector_utils.h
        src/RunPlannerThreaded.cpp
        src/utilities/trajectoryTiming.cpp
        src/utilities/trajectoryTiming.h
        src/OrbitPath.h
        src/OrbitPath.cpp
        src/Instrumented.h
        src/SimpleIncrementalTSPMethods.cpp
        src/SimpleIncrementalTSPMethods.h
        src/utilities/size_t_iota.h
        src/shell_space/HorizontalOrientedBoundingBox.cpp
        src/shell_space/HorizontalOrientedBoundingBox.h
        src/shell_space/DendriticConvexHullShell.cpp
        src/shell_space/DendriticConvexHullShell.h
        src/utilities/delaunay.cpp
        src/utilities/delaunay.h
        src/PathLengthPredictor.cpp
        src/PathLengthPredictor.h
        src/PathLengthPredictor.h
        src/shell_space/path_util.h
        src/shell_space/path_util.cpp
        src/goal_optimization.cpp
        src/goal_optimization.cpp
        src/utilities/midpoint_pull.cpp
        src/utilities/midpoint_pull.h
        src/orchards.cpp
        src/orchards.h
        src/static_problem_generation.cpp
        src/static_problem_generation.h
        src/run_static.cpp
        src/run_static.h
        src/utilities/link_trace.cpp
        src/utilities/link_trace.h
        src/quickplan.cpp
<<<<<<< HEAD
        src/quickplan.h src/utilities/optimization_meta.h src/dynamic_goalset_experiment.cpp src/dynamic_goalset_experiment.h src/CanSeeApple.cpp src/CanSeeApple.h src/utilities/fcl_util.cpp src/utilities/fcl_util.h)
=======
        src/quickplan.h
        src/utilities/optimization_meta.h
        src/dynamic_goalset_experiment.cpp
        src/dynamic_goalset_experiment.h
        src/CanSeeApple.cpp
        src/CanSeeApple.h
        src/pure/ShellPathPlanner.h src/pure/DynamicShellPathPlanner.h src/pure/moveit_impl/path.h src/pure/path.h src/pure/ompl_impl/path.h src/pure/Shell.h src/pure/shell_space_impl/MinimumEnclosingShell.cpp src/pure/shell_space_impl/MinimumEnclosingSphereShell.h src/pure/ShellConfigurationSpace.h src/pure/WorkspaceShell.h src/pure/shell_space_impl/CGALMeshShell.cpp src/pure/shell_space_impl/CGALMeshShell.h src/pure/shell_space_impl/CGALMeshShell.h)
>>>>>>> b6cd6de6

if (ENABLE_VISUALIZATION)
    find_package(VTK REQUIRED)

    find_package(Qt5 COMPONENTS Core Widgets Concurrent REQUIRED)
    set(CMAKE_AUTOMOC ON)

    add_library(${PROJECT_NAME}_visualization
            src/RobotCameraTracker.cpp
            src/RobotCameraTracker.h
            src/apple_status_color_coding.cpp
            src/apple_status_color_coding.h
            src/utilities/vtk.cpp
            src/utilities/vtk.h
            src/visualization/SimpleVtkViewer.cpp
            src/visualization/SimpleVtkViewer.h
            # src/visualization/SimulatedSensor.cpp
            # src/visualization/SimulatedSensor.h
            src/visualization/StatusTextViz.cpp
            src/visualization/StatusTextViz.h
            src/visualization/VideoRecorder.cpp
            src/visualization/VideoRecorder.h
            src/visualization/Viewer.cpp
            src/visualization/Viewer.h
            src/visualization/VisualizationSpecifics.cpp
            src/visualization/VisualizationSpecifics.h
            src/visualization/VtkRobotModel.cpp
            src/visualization/VtkRobotModel.h
            src/visualization/camera_controls.cpp
            src/visualization/camera_controls.h
            src/visualization/orchard_actors.cpp
            src/visualization/orchard_actors.h
            src/visualization/shell_visualization.cpp
            src/visualization/shell_visualization.h
            src/visualization/visualize_dynamic.cpp
            src/visualization/visualize_dynamic.h
            src/visualization/visualize_path.cpp
            src/visualization/visualize_path.h
            src/visualization/AppleIDSelector.cpp
            src/visualization/AppleIDSelector.h
            src/visualization/ShellWrapper.h
            src/visualization/ObservableInt.cpp
            src/visualization/ObservableInt.h
            src/visualization/chain_qt_futures.cpp
            src/visualization/chain_qt_futures.h
            src/visualization/TreeMeshesLoader.cpp
            src/visualization/TreeMeshesLoader.h
            src/visualization/ActorsVisibilityWidget.cpp
            src/visualization/ActorsVisibilityWidget.h
            src/visualization/numeric_combobox.cpp
            src/visualization/numeric_combobox.h
            src/visualization/path_visualization.cpp
            src/visualization/path_visualization.h
            src/visualization/LabeledActors.cpp
            src/visualization/LabeledActors.h
            src/visualization/compute_prm.cpp
            src/visualization/compute_prm.h
            )

    target_link_libraries(${PROJECT_NAME}_visualization ${PROJECT_NAME}_shared Qt5::Core Qt5::Widgets Qt5::Concurrent)
    ament_target_dependencies(${PROJECT_NAME}_visualization ${AMENT_DEPS})


endif ()

target_compile_definitions(${PROJECT_NAME}_shared PRIVATE MYSOURCE_ROOT="${CMAKE_SOURCE_DIR}")

set(AMENT_DEPS "moveit_core" "moveit_msgs" "shape_msgs" "moveit_planners_ompl" "rclcpp" "ompl")

ament_target_dependencies(${PROJECT_NAME}_shared ${AMENT_DEPS})


function(experiment name)
    add_executable(${PROJECT_NAME}_experiment_${name} src/experiments/${name}.cpp)
    target_link_libraries(${PROJECT_NAME}_experiment_${name} ${PROJECT_NAME}_shared)
endfunction()

experiment("shellpath")
experiment("shellpath_shell_inflation")
experiment("shellpath_shell_bias")
experiment("shell_comparison")
experiment("tsp_over_prm_vs_sphereshell")
experiment("shell_comparison_sphere_armangle")
experiment("path_length_prediction")
experiment("shell_type_comparison")
experiment("tsp_over_prm_bb")
experiment("dynamic_goalset_icra2024")

if (ENABLE_VISUALIZATION)
    experiment("initial_orbit_comparison")
    target_link_libraries(${PROJECT_NAME}_experiment_initial_orbit_comparison ${PROJECT_NAME}_visualization)

    experiment("exploration")
    target_link_libraries(${PROJECT_NAME}_experiment_exploration ${PROJECT_NAME}_sensing)

    experiment("ignoring_vs_passive_discovery")

    experiment("non_approach_experiment")

    experiment("dynamic_visualized")
    target_link_libraries(${PROJECT_NAME}_experiment_dynamic_visualized ${PROJECT_NAME}_visualization)

    experiment("visualize_prm")
    target_link_libraries(${PROJECT_NAME}_experiment_visualize_prm ${PROJECT_NAME}_visualization)

    experiment("static_visualized")
    target_link_libraries(${PROJECT_NAME}_experiment_static_visualized ${PROJECT_NAME}_visualization Qt5::Core Qt5::Widgets Qt5::Concurrent)

    experiment("vizualized_trees_row")
    target_link_libraries(${PROJECT_NAME}_experiment_vizualized_trees_row ${PROJECT_NAME}_visualization)

    experiment("chull_underpass_visualized")
    target_link_libraries(${PROJECT_NAME}_experiment_chull_underpass_visualized ${PROJECT_NAME}_visualization)

    experiment("photoshoot_tree_models")
    target_link_libraries(${PROJECT_NAME}_experiment_photoshoot_tree_models ${PROJECT_NAME}_visualization)

    experiment("midpoint_pull_optimization")
    target_link_libraries(${PROJECT_NAME}_experiment_midpoint_pull_optimization ${PROJECT_NAME}_visualization)
endif ()

experiment("CGAL_mesh_paths_comparison")

experiment("tsp_noise_effect")

experiment("lci_vs_full_reorder_timing")

experiment("static_new")

include(GoogleTest)

add_executable(${PROJECT_NAME}_tests
        test/test.cpp
        test/pure_stuff.cpp
        #        test/MoveItPathLengthObjectiveTest.cpp
        #        test/math_test.cpp
        #        test/CuttingPlaneConvexHullShell_test.cpp
        #        test/CGALMeshShell_test.cpp
        #        src/utilities/test/math_utils_test.cpp
        #        test/SphereShell_test.cpp
        #        test/StreamingConvexHull_test.cpp
        #        test/VisualiserTest.cpp
        #        test/TimedConvergenceTerminationCondition_test.cpp
        #        test/HashedSpatialIndex_test.cpp
        #        test/LeavesCollisionChecker_test.cpp
        #        test/LeavesCollisionChecker_test.cpp
        #        test/OnlineOrderOptimization_test.cpp
        #        test/StreamingAlphaShape_test.cpp
        #        test/PointOnMeshLookup_test.cpp
        #        test/SurfletVolume_test.cpp
#        test/approachplanning_accuracy.cpp
#        test/CuttingPlaneConvexHullShell_test.cpp
#        test/HorizontalOrientedBoundingBox_test.cpp
#        test/CylinderShell_test.cpp
        )

#target_link_libraries(${PROJECT_NAME}_tests ${PROJECT_NAME}_shared ${PROJECT_NAME}_visualization gtest)
target_link_libraries(${PROJECT_NAME}_tests ${PROJECT_NAME}_shared gtest)
ament_target_dependencies(${PROJECT_NAME}_tests ${AMENT_DEPS})
gtest_discover_tests(${PROJECT_NAME}_tests)<|MERGE_RESOLUTION|>--- conflicted
+++ resolved
@@ -256,9 +256,6 @@
         src/utilities/link_trace.cpp
         src/utilities/link_trace.h
         src/quickplan.cpp
-<<<<<<< HEAD
-        src/quickplan.h src/utilities/optimization_meta.h src/dynamic_goalset_experiment.cpp src/dynamic_goalset_experiment.h src/CanSeeApple.cpp src/CanSeeApple.h src/utilities/fcl_util.cpp src/utilities/fcl_util.h)
-=======
         src/quickplan.h
         src/utilities/optimization_meta.h
         src/dynamic_goalset_experiment.cpp
@@ -266,7 +263,7 @@
         src/CanSeeApple.cpp
         src/CanSeeApple.h
         src/pure/ShellPathPlanner.h src/pure/DynamicShellPathPlanner.h src/pure/moveit_impl/path.h src/pure/path.h src/pure/ompl_impl/path.h src/pure/Shell.h src/pure/shell_space_impl/MinimumEnclosingShell.cpp src/pure/shell_space_impl/MinimumEnclosingSphereShell.h src/pure/ShellConfigurationSpace.h src/pure/WorkspaceShell.h src/pure/shell_space_impl/CGALMeshShell.cpp src/pure/shell_space_impl/CGALMeshShell.h src/pure/shell_space_impl/CGALMeshShell.h)
->>>>>>> b6cd6de6
+        src/quickplan.h src/utilities/optimization_meta.h src/dynamic_goalset_experiment.cpp src/dynamic_goalset_experiment.h src/CanSeeApple.cpp src/CanSeeApple.h src/utilities/fcl_util.cpp src/utilities/fcl_util.h)
 
 if (ENABLE_VISUALIZATION)
     find_package(VTK REQUIRED)
