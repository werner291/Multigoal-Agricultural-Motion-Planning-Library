cmake_minimum_required(VERSION 3.8)
project(MgODPL) # Multigoal Orchard Drone Planning Library

#if(CMAKE_COMPILER_IS_GNUCXX OR CMAKE_CXX_COMPILER_ID MATCHES "Clang")
#    add_compile_options(-Wall -Wextra -Wpedantic)
#endif()

set(CMAKE_POSITION_INDEPENDENT_CODE ON)

set(CMAKE_EXPORT_COMPILE_COMMANDS ON)
#set(VTK_QT_VERSION "6" CACHE STRING "Qt Version")

# Add an option to enable/disable VTK
option(ENABLE_VISUALIZATION "Enable VISUALizATION support" OFF)

# Add an option to enable/disable building the experiment_state_tools
option(ENABLE_EXPERIMENTS "Enable EXPERIMENTS" OFF)

# Add an option to build tests or not.
option(ENABLE_TESTS "Enable TESTS" OFF)

# Add an option for Python byndings.
option(ENABLE_PYTHON_BINDINGS "Enable PYTHON BINDINGS" OFF)

# Detect if we're on NixOS
if (EXISTS /etc/NIXOS)
    message(STATUS "NixOS detected")
    set(NIXOS TRUE)
else()
    set(NIXOS FALSE)
endif()

if (NIXOS)
    find_package(ortools REQUIRED)

    if (ENABLE_PYTHON_BINDINGS)
        # Weird bug where CLion seems too substitute its own Python3 version when called from its context.
        # Here, I'm forcing it to use the flake.nix version.
        find_package(Python3 3.10.12 EXACT REQUIRED COMPONENTS Interpreter Development)
        find_package(pybind11 REQUIRED)
    endif()
else()
    set(ORTOOLS_LIBRARIES ${CMAKE_SOURCE_DIR}/ortools/lib/libortools.so)

    if (ENABLE_PYTHON_BINDINGS)
        find_package(Python3 REQUIRED COMPONENTS Interpreter Development)
        find_package(pybind11 REQUIRED)
    endif()
endif()

## System dependencies are found with CMake's conventions
#find_package(Eigen3 REQUIRED)
find_package(fcl REQUIRED)
find_package(Boost REQUIRED)
find_package(Bullet REQUIRED)
find_package(ompl REQUIRED)
find_package(range-v3 REQUIRED)
find_package(Qhull REQUIRED)

find_file (DEBIAN_FOUND debian_version debconf.conf
        PATHS /etc
)



set(CGAL_DATA_DIR "UNUSED_STOP_WARNING")
find_package(CGAL REQUIRED)

find_package(ament_cmake REQUIRED)
find_package(rclcpp REQUIRED)
find_package(moveit_core REQUIRED)
find_package(moveit_msgs REQUIRED)
#find_package(moveit_ros_planning REQUIRED)
#find_package(moveit_planners_ompl REQUIRED)
find_package(shape_msgs REQUIRED)
find_package(jsoncpp REQUIRED)

# Ament seems to complain about moveit_planners_ompl exporting a non-existent include directory, see https://github.com/lopsided98/nix-ros-overlay/issues/312
# Is there a way to get this to be at least semi-nonbroken?
#set(HACKY_MOVEIT_INCLUDE /nix/store/mg432iy0715cc7fylwg10bsdhsg4qy30-ros-rolling-moveit-planners-ompl-2.8.0-r2/include/moveit_planners)
#set(HACKY_MOVEIT_LINK /nix/store/mg432iy0715cc7fylwg10bsdhsg4qy30-ros-rolling-moveit-planners-ompl-2.8.0-r2/)

include_directories(
#        ${EIGEN3_INCLUDE_DIRS}
        ${FCL_INCLUDE_DIRS}
        ${JSONCPP_INCLUDE_DIRS}
        ${Boost_INCLUDE_DIRS}
        ${GTEST_INCLUDE_DIRS}
        ${BULLET_INCLUDE_DIRS}
        ${OMPL_INCLUDE_DIRS}
        ${QHULL_INCLUDE_DIRS}
        ${VTK_INCLUDE_DIRS}
        #{CGAL_INCLUDE_DIRS}
        ortools/include
        miniball/cpp/main
#        ${HACKY_MOVEIT_INCLUDE}
)


link_libraries(
#        ${EIGEN_LIBRARIES}
        ${FCL_LIBRARIES}
        ${Boost_LIBRARIES}
        ${BULLET_LIBRARIES}
#        ${OMPL_LIBRARIES}
        ${VTK_LIBRARIES}
        qhullcpp
        HACD # Note: the HACD library is included Bullet's "extra" libraries
        jsoncpp_lib
#        tbb
        ${CGAL_LIBRARIES}
#        ${CMAKE_SOURCE_DIR}/ortools/lib/libortools.so
#        moveit_ompl_interface
        ${ORTOOLS_LIBRARIES}
)

###########
## Build ##
###########

set(CGAL_DO_NOT_WARN_ABOUT_CMAKE_BUILD_TYPE TRUE)

set(CMAKE_CXX_STANDARD 17)
set(CMAKE_CXX_STANDARD_REQUIRED ON)
set(CMAKE_CXX_FLAGS "-O3 -Wall -Wextra")
SET(CMAKE_CXX_FLAGS_DEBUG "-g -O0")

set(AMENT_DEPS "moveit_core" "moveit_msgs" "shape_msgs" "rclcpp" )# "ompl")

# A small library featuring some vector math (not depending on Eigen)
# and some general-purpose geometry utilities.
add_library(math_utils
        src/math/AABBGrid.h
        src/math/AABBGrid.cpp
        src/math/AABB.h
        src/math/Vec3.h
        src/math/grid_utils.h
        src/math/grid_utils.cpp
        src/math/ParametricLine.cpp
        src/math/ParametricLine.h
        src/math/Segment3d.cpp
        src/math/Segment3d.h
        src/math/intersections.cpp
        src/math/intersections.h
        src/math/Triangle.h
        src/math/OpenPyramid.h
        src/math/Plane.cpp
        src/math/Plane.h
        src/math/RangeInclusive.h
        src/math/RangeInclusive.cpp
        src/math/Ray.h
        src/math/Ray.cpp
        src/math/DomainSlice.h
        src/math/Triangle.cpp
        src/math/aabb_of.cpp
        src/math/aabb_of.h
        src/math/Polar.cpp
        src/math/Polar.h
        src/math/Quaternion.cpp
        src/math/Quaternion.h
        src/math/Transform.cpp
        src/math/Transform.h
)

add_library(visibility
        src/visibility/GridVec.h
        src/visibility/GridVec.cpp
        src/visibility/voxel_visibility.h
        src/visibility/voxel_visibility.cpp
        src/visibility/Octree.cpp
        src/visibility/Octree.h
#        src/visibility/octree_visibility.cpp
        src/visibility/octree_visibility.h
        src/visibility/visibility_geometry.cpp
        src/visibility/visibility_geometry.h
)

target_link_libraries(visibility math_utils)

add_library(planning
    src/planning/RobotAlgorithm.h
    src/planning/BlindlyMoveToNextFruit.h
    src/planning/BlindlyMoveToNextFruit.cpp
    src/planning/JointSpacePoint.h
    src/planning/JointSpacePoint.cpp
    src/planning/moveit_state_tools.h
    src/planning/moveit_state_tools.cpp
    src/planning/CollisionDetection.h
    src/planning/CollisionDetection.cpp
    src/planning/MyCollisionEnv.h
    src/planning/MyCollisionEnv.cpp
    src/planning/moveit_motion_velocity.h
    src/planning/moveit_motion_velocity.cpp
<<<<<<< HEAD
    src/planning/NextTargetSelector.cpp
    src/planning/NextTargetSelector.h
    src/planning/CollisionPrediction.cpp
    src/planning/CollisionPrediction.h
    src/planning/MonadicBehavior.h
    src/planning/JointSpacePath.h
    src/planning/JointSpacePath.cpp
    src/planning/cgal_chull_shortest_paths.cpp
    src/planning/cgal_chull_shortest_paths.h
    src/planning/ConvexHullSpace.cpp
    src/planning/ConvexHullSpace.h
    src/planning/RobotModel.cpp
    src/planning/RobotModel.h
    src/planning/longitude_sweep.cpp
    src/planning/longitude_sweep.h
    src/planning/RobotState.cpp
=======
        src/planning/NextTargetSelector.cpp
        src/planning/NextTargetSelector.h
        src/planning/CollisionPrediction.cpp
        src/planning/CollisionPrediction.h
        src/planning/MonadicBehavior.h
        src/planning/JointSpacePath.h
        src/planning/JointSpacePath.cpp
        src/planning/cgal_chull_shortest_paths.cpp
        src/planning/cgal_chull_shortest_paths.h
        src/planning/ConvexHullSpace.cpp
        src/planning/ConvexHullSpace.h
        src/planning/RobotModel.cpp
        src/planning/RobotModel.h
#        src/planning/longitude_sweep.cpp
#        src/planning/longitude_sweep.h
        src/planning/RobotState.cpp
        src/planning/LatitudeLongitudeGrid.h
        src/planning/LatitudeLongitudeGrid.cpp
        src/planning/scanline.cpp
        src/planning/scanline.h
        src/planning/spherical_geometry.cpp
        src/planning/collision_detection.cpp
        src/planning/collision_detection.h
        src/planning/state_tools.cpp
        src/planning/state_tools.h
        src/planning/goal_sampling.cpp
        src/planning/goal_sampling.h
        src/planning/shell_path.cpp
        src/planning/shell_path.h
        src/planning/RobotPath.h
        #        src/planning/PyramidGrid.cpp
#        src/planning/PyramidGrid.h
        src/planning/visitation_order.h
        src/planning/visitation_order.cpp
        src/planning/ApproachPath.h
>>>>>>> 36f87cba
)

target_link_libraries(planning math_utils)
ament_target_dependencies(planning ${AMENT_DEPS})

#target_compile_options(visibility PRIVATE -O3)

if (ENABLE_EXPERIMENTS)
    # A library that is mostly useful for running the experiment_state_tools.
    add_library(experiment_utils
            src/experiment_utils/TreeMeshes.h
            src/experiment_utils/TreeMeshes.cpp
            src/experiment_utils/mesh_connected_components.cpp
            src/experiment_utils/mesh_connected_components.h
            src/experiment_utils/load_mesh_ros.h
            src/experiment_utils/load_mesh_ros.cpp
            src/experiment_utils/load_robot_model.h
            src/experiment_utils/load_robot_model.cpp
            src/experiment_utils/snake_path.cpp
            src/experiment_utils/snake_path.h
            src/experiment_utils/mesh_utils.h
            src/experiment_utils/mesh_utils.cpp
            src/experiment_utils/VoxelShroudedSceneInfo.cpp
            src/experiment_utils/VoxelShroudedSceneInfo.h
            src/experiment_utils/VoxelShroudedSimulation.cpp
            src/experiment_utils/VoxelShroudedSimulation.h
            src/experiment_utils/fcl_utils.cpp
            src/experiment_utils/fcl_utils.h
            src/planning/IncrementalGoalStateGenerator.cpp
            src/planning/IncrementalGoalStateGenerator.h
            src/planning/fcl_forward_declarations.h
            src/experiment_utils/procedural_robot_models.cpp
            src/experiment_utils/procedural_robot_models.h
            src/experiment_utils/shapes.cpp
            src/experiment_utils/shapes.h
            src/experiment_utils/positioned_shape.cpp
            src/experiment_utils/positioned_shape.h
    )

    target_compile_definitions(experiment_utils PRIVATE MYSOURCE_ROOT="${CMAKE_SOURCE_DIR}")

    target_link_libraries(experiment_utils math_utils visibility)
    ament_target_dependencies(experiment_utils ${AMENT_DEPS})
endif()

if (ENABLE_VISUALIZATION)

    message(STATUS "Building with visualization")

    find_package(VTK REQUIRED)
    include_directories(${VTK_INCLUDE_DIRS})

    # A library for vizualizing the experiment_state_tools.
    add_library(${PROJECT_NAME}_visualisation
            src/visualization/vtk.h
            src/visualization/vtk.cpp
            src/visualization/SimpleVtkViewer.h
            src/visualization/SimpleVtkViewer.cpp
            src/visualization/VideoRecorder.h
            src/visualization/VideoRecorder.cpp
            src/visualization/VtkFunctionalCallback.cpp
            src/visualization/VtkFunctionalCallback.h
            src/visualization/camera_controls.h
            src/visualization/camera_controls.cpp
            src/visualization/VtkPolyLineVisualization.cpp
            src/visualization/VtkPolyLineVisualization.h
            src/visualization/VtkLineSegmentVizualization.cpp
            src/visualization/VtkLineSegmentVizualization.h
            src/visualization/VtkTriangleSetVisualization.h
            src/visualization/VtkTriangleSetVisualization.cpp
            src/visualization/VtkRobotModel.h
            src/visualization/VtkRobotModel.cpp
            src/visualization/voxels.cpp
            src/visualization/voxels.h
            src/visualization/VtkEndAndBaseTraceVisualization.cpp
            src/visualization/VtkEndAndBaseTraceVisualization.h
            src/visualization/quick_markers.h
            src/visualization/quick_markers.cpp
    )

    target_link_directories(${PROJECT_NAME}_visualisation PUBLIC ${VTK_LIBRARY_DIRS})
    ament_target_dependencies(${PROJECT_NAME}_visualisation "moveit_core" "moveit_msgs" "shape_msgs" "rclcpp" "ompl")
    target_link_libraries(${PROJECT_NAME}_visualisation ${VTK_LIBRARIES} experiment_utils)

    add_executable(vizcube_lightweight src/experiments/cubeviz.cpp)
    target_link_libraries(vizcube_lightweight math_utils ${PROJECT_NAME}_visualisation experiment_utils)
    ament_target_dependencies(vizcube_lightweight shape_msgs)

    add_executable(no_preknowledge src/experiments/no_preknowledge.cpp)
    target_link_libraries(no_preknowledge math_utils ${PROJECT_NAME}_visualisation experiment_utils planning)
    ament_target_dependencies(no_preknowledge shape_msgs moveit_core)

    add_executable(approach_planning src/experiments/approach_planning.cpp)
    target_link_libraries(approach_planning math_utils ${PROJECT_NAME}_visualisation experiment_utils planning)
    ament_target_dependencies(approach_planning shape_msgs moveit_core)

    add_executable(goal_construction src/experiments/goal_construction.cpp)
    target_link_libraries(goal_construction math_utils ${PROJECT_NAME}_visualisation experiment_utils planning)
    ament_target_dependencies(goal_construction shape_msgs moveit_core)

    add_executable(latlongrid_vs_sampling src/experiments/latlongrid_vs_sampling.cpp)
    target_link_libraries(latlongrid_vs_sampling math_utils ${PROJECT_NAME}_visualisation experiment_utils planning)
    ament_target_dependencies(latlongrid_vs_sampling shape_msgs moveit_core)

    add_executable(collision_detection_mwe src/experiments/collision_detection_mwe.cpp)
    ament_target_dependencies(collision_detection_mwe shape_msgs moveit_core random_numbers)

    add_executable(latitude_sweep_vizualization src/experiments/latitude_sweep_vizualization.cpp)
    target_link_libraries(latitude_sweep_vizualization math_utils ${PROJECT_NAME}_visualisation experiment_utils planning)
    ament_target_dependencies(latitude_sweep_vizualization shape_msgs moveit_core)

    add_executable(new_integration src/experiments/new_integration.cpp)
    target_link_libraries(new_integration math_utils ${PROJECT_NAME}_visualisation experiment_utils planning)
    ament_target_dependencies(new_integration shape_msgs moveit_core)

endif ()

include(GoogleTest)

add_executable(${PROJECT_NAME}_tests
        test/test.cpp
#        test/math/AABBGrid_test.cpp
#        test/math/AABB_test.cpp
#        test/experiment_utils/voxel_visibility_test.cpp
#        test/math/intersection_test.cpp
#        test/math/lp_test.cpp
        test/planning/spherical_geomety_test.cpp
        test/planning/LatitudeLongitudeGridTests.cpp
)

target_link_libraries(${PROJECT_NAME}_tests math_utils experiment_utils planning gtest)
gtest_discover_tests(${PROJECT_NAME}_tests)

if (ENABLE_PYTHON_BINDINGS)
    message(STATUS "Building with Python bindings")
    pybind11_add_module(pymgodpl src/python_bindings.cpp)
    target_link_libraries(pymgodpl PRIVATE math_utils visibility planning experiment_utils ${PROJECT_NAME}_visualisation ${VTK_LIBRARIES})
    ament_target_dependencies(pymgodpl PUBLIC ${AMENT_DEPS})
endif ()<|MERGE_RESOLUTION|>--- conflicted
+++ resolved
@@ -191,24 +191,6 @@
     src/planning/MyCollisionEnv.cpp
     src/planning/moveit_motion_velocity.h
     src/planning/moveit_motion_velocity.cpp
-<<<<<<< HEAD
-    src/planning/NextTargetSelector.cpp
-    src/planning/NextTargetSelector.h
-    src/planning/CollisionPrediction.cpp
-    src/planning/CollisionPrediction.h
-    src/planning/MonadicBehavior.h
-    src/planning/JointSpacePath.h
-    src/planning/JointSpacePath.cpp
-    src/planning/cgal_chull_shortest_paths.cpp
-    src/planning/cgal_chull_shortest_paths.h
-    src/planning/ConvexHullSpace.cpp
-    src/planning/ConvexHullSpace.h
-    src/planning/RobotModel.cpp
-    src/planning/RobotModel.h
-    src/planning/longitude_sweep.cpp
-    src/planning/longitude_sweep.h
-    src/planning/RobotState.cpp
-=======
         src/planning/NextTargetSelector.cpp
         src/planning/NextTargetSelector.h
         src/planning/CollisionPrediction.cpp
@@ -244,7 +226,6 @@
         src/planning/visitation_order.h
         src/planning/visitation_order.cpp
         src/planning/ApproachPath.h
->>>>>>> 36f87cba
 )
 
 target_link_libraries(planning math_utils)
