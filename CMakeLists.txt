--- conflicted
+++ resolved
@@ -207,10 +207,6 @@
 #        src/planning/longitude_sweep.cpp
 #        src/planning/longitude_sweep.h
         src/planning/RobotState.cpp
-<<<<<<< HEAD
-        src/planning/free_ranges_divide_and_conquer.cpp
-
-=======
         src/planning/LatitudeLongitudeGrid.h
         src/planning/LatitudeLongitudeGrid.cpp
         src/planning/scanline.cpp
@@ -220,7 +216,6 @@
         src/planning/collision_detection.h
         #        src/planning/PyramidGrid.cpp
 #        src/planning/PyramidGrid.h
->>>>>>> 491ab15a
 )
 
 target_link_libraries(planning math_utils)
